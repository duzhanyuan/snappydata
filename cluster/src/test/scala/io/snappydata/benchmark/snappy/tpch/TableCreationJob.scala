--- conflicted
+++ resolved
@@ -33,10 +33,7 @@
   var redundancy: String = _
   var persistence: Boolean = _
   var persistence_type: String = _
-<<<<<<< HEAD
-=======
   var numberOfloadStages : String = _
->>>>>>> a9cdfe47
 
   override def runSnappyJob(snSession: SnappySession, jobConfig: Config): Any = {
     val snc = snSession.sqlContext
@@ -78,17 +75,6 @@
     }
 
     TPCHColumnPartitionedTable.createAndPopulateOrderTable(snc, tpchDataPath, isSnappy,
-<<<<<<< HEAD
-      buckets_Order_Lineitem, loadPerfPrintStream, redundancy, persistence, persistence_type)
-    TPCHColumnPartitionedTable.createAndPopulateLineItemTable(snc, tpchDataPath, isSnappy,
-      buckets_Order_Lineitem, loadPerfPrintStream, redundancy, persistence, persistence_type)
-    TPCHColumnPartitionedTable.createPopulateCustomerTable(snc, tpchDataPath, isSnappy,
-      buckets_Cust_Part_PartSupp, loadPerfPrintStream, redundancy, persistence, persistence_type)
-    TPCHColumnPartitionedTable.createPopulatePartTable(snc, tpchDataPath, isSnappy,
-      buckets_Cust_Part_PartSupp, loadPerfPrintStream, redundancy, persistence, persistence_type)
-    TPCHColumnPartitionedTable.createPopulatePartSuppTable(snc, tpchDataPath, isSnappy,
-      buckets_Cust_Part_PartSupp, loadPerfPrintStream, redundancy, persistence, persistence_type)
-=======
       buckets_Order_Lineitem, loadPerfPrintStream, redundancy, persistence, persistence_type,
       numberOfloadStages.toInt)
     TPCHColumnPartitionedTable.createAndPopulateLineItemTable(snc, tpchDataPath, isSnappy,
@@ -103,7 +89,6 @@
     TPCHColumnPartitionedTable.createPopulatePartSuppTable(snc, tpchDataPath, isSnappy,
       buckets_Cust_Part_PartSupp, loadPerfPrintStream, redundancy, persistence, persistence_type,
       numberOfloadStages.toInt)
->>>>>>> a9cdfe47
   }
 
   override def isValidJob(snSession: SnappySession, config: Config): SnappyJobValidation = {
@@ -157,15 +142,12 @@
       "false"
     }
 
-<<<<<<< HEAD
-=======
     numberOfloadStages = if (config.hasPath("NumberOfLoadStages")) {
       config.getString("NumberOfLoadStages")
     } else {
       "1"
     }
 
->>>>>>> a9cdfe47
     if (!new File(tpchDataPath).exists()) {
       return SnappyJobInvalid("Incorrect tpch data path. " +
           "Specify correct location")
