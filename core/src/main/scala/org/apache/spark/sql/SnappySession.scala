--- conflicted
+++ resolved
@@ -1705,12 +1705,8 @@
   private def getAllParamLiterals(queryplan: SparkPlan): Array[ParamLiteral] = {
     val res = new ArrayBuffer[ParamLiteral]()
     queryplan transformAllExpressions {
-<<<<<<< HEAD
-      case p@ParamLiteral(_, _, _) => res += p
-=======
       case p: ParamLiteral =>
         res += p
->>>>>>> 7ae0d6a3
         p
     }
     res.toSet[ParamLiteral].toArray.sortBy(_.pos)
