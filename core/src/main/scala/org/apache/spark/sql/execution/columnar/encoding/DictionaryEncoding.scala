/*
 * Copyright (c) 2016 SnappyData, Inc. All rights reserved.
 *
 * Licensed under the Apache License, Version 2.0 (the "License"); you
 * may not use this file except in compliance with the License. You
 * may obtain a copy of the License at
 *
 * http://www.apache.org/licenses/LICENSE-2.0
 *
 * Unless required by applicable law or agreed to in writing, software
 * distributed under the License is distributed on an "AS IS" BASIS,
 * WITHOUT WARRANTIES OR CONDITIONS OF ANY KIND, either express or
 * implied. See the License for the specific language governing
 * permissions and limitations under the License. See accompanying
 * LICENSE file.
 */
package org.apache.spark.sql.execution.columnar.encoding

import java.nio.ByteBuffer

import com.gemstone.gemfire.internal.shared.unsafe.UnsafeHolder
import com.gemstone.gnu.trove.TLongArrayList

import org.apache.spark.sql.collection.Utils
import org.apache.spark.sql.execution.{DictionaryData, LongKey, ObjectHashSet, StringKey}
import org.apache.spark.sql.types._
import org.apache.spark.unsafe.Platform
import org.apache.spark.unsafe.types.UTF8String

trait DictionaryEncoding extends ColumnEncoding {

  override def typeId: Int = 2

  val BIG_DICTIONARY_TYPE_ID = 3

  override final def supports(dataType: DataType): Boolean = dataType match {
    case StringType | IntegerType | DateType | LongType | TimestampType => true
    case _ => false
  }
}

final class DictionaryDecoder
    extends DictionaryDecoderBase with NotNullDecoder

final class DictionaryDecoderNullable
    extends DictionaryDecoderBase with NullableDecoder

final class BigDictionaryDecoder
    extends BigDictionaryDecoderBase with NotNullDecoder

final class BigDictionaryDecoderNullable
    extends BigDictionaryDecoderBase with NullableDecoder

final class DictionaryEncoder
    extends NotNullEncoder with DictionaryEncoderBase

final class DictionaryEncoderNullable
    extends NullableEncoder with DictionaryEncoderBase

abstract class DictionaryDecoderBase
    extends ColumnDecoder with DictionaryEncoding {

  protected[this] final var stringDictionary: Array[UTF8String] = _
  protected[this] final var intDictionary: Array[Int] = _
  protected[this] final var longDictionary: Array[Long] = _

  override protected def initializeCursor(columnBytes: AnyRef, cursor: Long,
      field: StructField): Long = {
    var position = cursor
    val numElements = ColumnEncoding.readInt(columnBytes, position)
    // last index in the dictionary is for null element
    val dictionaryLen = if (hasNulls) numElements + 1 else numElements
    var index = 0
    position += 4
    Utils.getSQLDataType(field.dataType) match {
      case StringType =>
        stringDictionary = new Array[UTF8String](dictionaryLen)
        while (index < numElements) {
          val s = ColumnEncoding.readUTF8String(columnBytes, position)
          stringDictionary(index) = s
          position += (4 + s.numBytes())
          index += 1
        }
      case IntegerType | DateType =>
        intDictionary = new Array[Int](dictionaryLen)
        while (index < numElements) {
          intDictionary(index) = ColumnEncoding.readInt(columnBytes, position)
          position += 4
          index += 1
        }
      case LongType | TimestampType =>
        longDictionary = new Array[Long](dictionaryLen)
        while (index < numElements) {
          longDictionary(index) = ColumnEncoding.readLong(columnBytes, position)
          position += 8
          index += 1
        }
      case _ => throw new UnsupportedOperationException(
        s"DictionaryEncoding not supported for ${field.dataType}")
    }
    position - 2 // move cursor back so that first next call increments it
  }

  override def nextUTF8String(columnBytes: AnyRef, cursor: Long): Long =
    cursor + 2

  override def readUTF8String(columnBytes: AnyRef,
      cursor: Long): UTF8String =
    stringDictionary(ColumnEncoding.readShort(columnBytes, cursor))

  override final def getStringDictionary: Array[UTF8String] =
    stringDictionary

  override def readDictionaryIndex(columnBytes: AnyRef, cursor: Long): Int =
    if (ColumnEncoding.littleEndian) {
      Platform.getShort(columnBytes, cursor)
    } else {
      java.lang.Short.reverseBytes(Platform.getShort(columnBytes, cursor))
    }

  override def nextInt(columnBytes: AnyRef, cursor: Long): Long =
    cursor + 2

  override def readInt(columnBytes: AnyRef, cursor: Long): Int =
    intDictionary(ColumnEncoding.readShort(columnBytes, cursor))

  override def nextLong(columnBytes: AnyRef, cursor: Long): Long =
    cursor + 2

  override def readLong(columnBytes: AnyRef, cursor: Long): Long =
    longDictionary(ColumnEncoding.readShort(columnBytes, cursor))
}

abstract class BigDictionaryDecoderBase extends DictionaryDecoderBase {

  override def typeId: Int = BIG_DICTIONARY_TYPE_ID

  override protected def initializeCursor(columnBytes: AnyRef, cursor: Long,
      field: StructField): Long = {
    // move cursor further back for 4 byte integer index reads
    super.initializeCursor(columnBytes, cursor, field) - 2
  }

  override final def nextUTF8String(columnBytes: AnyRef, cursor: Long): Long =
    cursor + 4

  override final def readUTF8String(columnBytes: AnyRef,
      cursor: Long): UTF8String =
    stringDictionary(ColumnEncoding.readInt(columnBytes, cursor))

  override def readDictionaryIndex(columnBytes: AnyRef, cursor: Long): Int =
    if (ColumnEncoding.littleEndian) {
      Platform.getInt(columnBytes, cursor)
    } else {
      java.lang.Integer.reverseBytes(Platform.getInt(columnBytes, cursor))
    }

  override final def nextInt(columnBytes: AnyRef, cursor: Long): Long =
    cursor + 4

  override final def readInt(columnBytes: AnyRef, cursor: Long): Int =
    intDictionary(ColumnEncoding.readInt(columnBytes, cursor))

  override final def nextLong(columnBytes: AnyRef, cursor: Long): Long =
    cursor + 4

  override final def readLong(columnBytes: AnyRef, cursor: Long): Long =
    longDictionary(ColumnEncoding.readInt(columnBytes, cursor))
}

trait DictionaryEncoderBase extends ColumnEncoder with DictionaryEncoding {

  private[this] final var stringMap: ObjectHashSet[StringIndexKey] = _
  private[this] final var stringInit: StringInit = _
  private[this] final var numStrings: Int = _

  private[this] final var longMap: ObjectHashSet[LongIndexKey] = _
  private[this] final var longArray: TLongArrayList = _
  private[this] final var isIntMap: Boolean = _

  @transient private[this] final var isShortDictionary: Boolean = _

  private final var _lowerStrKey: StringIndexKey = _
  private final var _upperStrKey: StringIndexKey = _

  override final protected def initializeLimits(): Unit = {
    super.initializeLimits()
    _lowerStrKey = null
    _upperStrKey = null
  }

  override final def lowerString: UTF8String = {
    val str = _lowerStr
    if (str ne null) str
    else if (_lowerStrKey ne null) {
      _lowerStr = _lowerStrKey.toUTF8String
      _lowerStr
    } else null
  }

  override final lazy val upperString: UTF8String = {
    val str = _upperStr
    if (str ne null) str
    else if (_upperStrKey ne null) {
      _upperStr = _upperStrKey.toUTF8String
      _upperStr
    } else null
  }

  override def typeId: Int = if (isShortDictionary) 2 else BIG_DICTIONARY_TYPE_ID

  override def sizeInBytes(cursor: Long): Long = {
    if (stringMap ne null) {
      cursor - columnBeginPosition + stringInit.size
    } else if (isIntMap) {
      cursor - columnBeginPosition + (longArray.size() << 2)
    } else {
      cursor - columnBeginPosition + (longArray.size() << 4)
    }
  }

  override def defaultSize(dataType: DataType): Int = dataType match {
    // reduce size by a factor of 2 assuming some compression
    case StringType => dataType.defaultSize >>> 1
    case _ => dataType.defaultSize // accommodate values without expansion
  }

  protected def initializeIndexBytes(initSize: Int, minSize: Int): Unit = {
    // 2 byte indexes for short dictionary while 4 bytes for big dictionary
    val numBytes = if (isShortDictionary) initSize << 1L else initSize << 2L
    if ((reuseColumnData eq null) || reuseColumnData.remaining() < minSize) {
      setSource(allocator.allocate(numBytes))
      if (reuseColumnData ne null) {
        allocator.release(reuseColumnData)
        reuseColumnData = null
      }
    } else {
      setSource(reuseColumnData)
      reuseColumnData = null
    }
  }

  override def initialize(field: StructField, initSize: Int,
      withHeader: Boolean, allocator: ColumnAllocator): Long = {
    assert(withHeader, "DictionaryEncoding not supported without header")

    Utils.getSQLDataType(field.dataType) match {
      case StringType =>
<<<<<<< HEAD
        // assume some level of compression with dictionary encoding
        val mapSize = if (stringMap ne null) stringMap.size
        else math.max(initSize >>> 1, 128)
        // deliberately not reusing stringMap to avoid holding objects
        // for too long
        stringMap = new ObjectHashSet[StringIndexKey](mapSize, 0.6, 1)
        if (stringInit eq null) {
          val dictionarySize = (initSize * StringType.defaultSize) >>> 1
          val dictionaryData = UnsafeHolder.allocateDirectBuffer(dictionarySize)
          val baseOffset = UnsafeHolder.getDirectBufferAddress(dictionaryData)
          stringInit = new StringInit(dictionaryData, baseOffset, baseOffset,
            baseOffset + dictionarySize)
        } else {
          // reuse the previous dictionary ByteBuffer
          stringInit.data.clear()
          stringInit.position = stringInit.baseOffset
        }
      case t =>
        // assume some level of compression with dictionary encoding
        val mapSize = if (longMap ne null) longMap.size
        else math.max(initSize >>> 1, 128)
        longMap = new ObjectHashSet[LongIndexKey](mapSize, 0.6, 1)
        longArray = new TLongArrayList(mapSize)
=======
        // re-use the previous map if not too large
        // previous index values in the map would have been reset to -1
        if ((stringMap eq null) || stringMap.size > Short.MaxValue) {
          stringMap = new ObjectHashSet[StringIndexKey](128, 0.6, 1, false)
        }
      case t =>
        longMap = new ObjectHashSet[LongIndexKey](128, 0.6, 1, false)
        longArray = new TLongArrayList(128)
>>>>>>> cf05ed35
        isIntMap = t.isInstanceOf[IntegerType]
    }
    this.allocator = allocator
    initializeLimits()
    initializeNulls(initSize)
    // start with the short dictionary having 2 byte indexes
    isShortDictionary = true
    initializeIndexBytes(initSize, 0)
    // return the cursor for index bytes
    columnBeginPosition
  }

  protected final def switchToBigDictionary(numUsedIndexes: Int,
      newNumIndexes: Int): Long = {
    // mark as a big dictionary
    isShortDictionary = false
    val oldIndexData = columnData
    val oldIndexBytes = columnBytes
    var oldCursor = columnBeginPosition
    // initialize new index array having at least the current dictionary size
    initializeIndexBytes(newNumIndexes, newNumIndexes << 2)
    var cursor = columnBeginPosition
    // copy over short indexes from previous index bytes
    var i = 0
    while (i < numUsedIndexes) {
      ColumnEncoding.writeInt(columnBytes, cursor,
        ColumnEncoding.readShort(oldIndexBytes, oldCursor))
      oldCursor += 2
      cursor += 4
      i += 1
    }
    allocator.release(oldIndexData)
    cursor
  }

  protected final def writeIndex(cursor: Long, index: Int): Long = {
    // expand the index array if required
    if (isShortDictionary) {
      var position = cursor
      if (position + 2 > columnEndPosition) {
        position = expand(position, 2)
      }
      ColumnEncoding.writeShort(columnBytes, position, index.toShort)
      position + 2
    } else {
      var position = cursor
      if (position + 4 > columnEndPosition) {
        position = expand(position, 4)
      }
      ColumnEncoding.writeInt(columnBytes, position, index)
      position + 4
    }
  }

  protected final def updateStringStats(value: StringIndexKey): Unit = {
    if (value ne null) {
      val lower = _lowerStrKey
      // check for first write case
      if (lower eq null) {
        if (!forComplexType) {
          _lowerStrKey = value
          _upperStrKey = value
        }
      } else if (value.compare(lower) < 0) {
        _lowerStrKey = value
      } else if (value.compare(_upperStrKey) > 0) {
        _upperStrKey = value
      }
    }
  }

  override final def writeUTF8String(cursor: Long, value: UTF8String): Long = {
    var position = cursor
    // add or get from dictionary
    val key = stringMap.addString(value, stringInit)
    // update stats only if new key was added
    var index = key.index
    if (index == -1) {
      updateStringStats(key)
      index = numStrings
      numStrings += 1
      key.index = index
      if (index == Short.MaxValue && isShortDictionary) {
        val numUsedIndexes = ((position - columnBeginPosition) >> 1).toInt
        // allocate with increased size
        position = switchToBigDictionary(numUsedIndexes,
          (numUsedIndexes << 2) / 3)
      }
    }
    updateCount()
    // write the index
    writeIndex(position, index)
  }

  override final def writeInt(cursor: Long, value: Int): Long = {
    // write just like longs (finish will adjust for actual size in long array)
    writeLong(cursor, value)
  }

  override final def writeLong(cursor: Long, value: Long): Long = {
    var position = cursor
    // add or get from dictionary
    val key = longMap.addLong(value, LongInit)
    // update stats only if new key was added
    var index = key.index
    if (index == -1) {
      index = longArray.size()
      key.index = index
      if (index == Short.MaxValue && isShortDictionary) {
        val numUsedIndexes = ((position - columnBeginPosition) >> 1).toInt
        // allocate with increased size
        position = switchToBigDictionary(numUsedIndexes,
          (numUsedIndexes << 2) / 3)
      }
      longArray.add(key.l)
      updateLongStats(value)
    }
    // write the index
    writeIndex(position, index)
  }

  override def finish(indexCursor: Long): ByteBuffer = {
    val numIndexBytes = (indexCursor - this.columnBeginPosition).toInt
    var numElements = this.numStrings
    val dictionarySize = if (stringMap ne null) {
      stringInit.size
    } else {
      numElements = longArray.size
      if (isIntMap) numElements << 2
      else numElements << 4
    }
    // create the final data array of exact size that is known at this point
    val numNullWords = getNumNullWords
    val dataSize = 4L /* dictionary size */ + dictionarySize + numIndexBytes
    val columnData = finalAllocator.allocate(ColumnEncoding.checkBufferSize(
      8L /* typeId + number of nulls */ + (numNullWords << 3L) + dataSize))
    val columnBytes = if (columnData.hasArray) columnData.array() else null
    val baseOffset = getBaseOffset(columnData)
    var cursor = baseOffset
    // typeId
    ColumnEncoding.writeInt(columnBytes, cursor, typeId)
    cursor += 4
    // number of nulls
    ColumnEncoding.writeInt(columnBytes, cursor, numNullWords)
    cursor += 4
    // write the null bytes
    cursor = writeNulls(columnBytes, cursor, numNullWords)

    // write the dictionary and then the indexes

    // write the size of dictionary
    ColumnEncoding.writeInt(columnBytes, cursor, numElements)
    cursor += 4
    // write the dictionary elements
    if (stringMap ne null) {
      // dictionary is already in serialized form
      if (numElements > 0) {
        Platform.copyMemory(null, stringInit.baseOffset,
          columnBytes, cursor, dictionarySize)
        cursor += dictionarySize
        this.numStrings = 0
      }
    } else if (isIntMap) {
      var index = 0
      while (index < numElements) {
        val l = longArray.getQuick(index)
        ColumnEncoding.writeInt(columnBytes, cursor, l.toInt)
        cursor += 4
        index += 1
      }
    } else {
      var index = 0
      while (index < numElements) {
        val l = longArray.getQuick(index)
        ColumnEncoding.writeLong(columnBytes, cursor, l)
        cursor += 8
        index += 1
      }
    }
    // lastly copy the index bytes
    val position = columnData.position()
    columnData.position((cursor - baseOffset).toInt)
    copyTo(columnData, 0, numIndexBytes)
    columnData.position(position)

    // reuse this index data in next round if possible
    releaseForReuse(this.columnData, numIndexBytes)
    clearSource()

    columnData
  }

  override def close(): Unit = {
    super.close()
    stringMap = null
    if (stringInit ne null) {
      allocator.release(stringInit.data)
      stringInit.data = null
      stringInit = null
    }
    longMap = null
    longArray = null
  }
}

private final class StringIndexKey(_dictionaryData: DictionaryData,
    _relativeOffset: Int, _numBytes: Int, var index: Int)
    extends StringKey(_dictionaryData, _relativeOffset, _numBytes)

/**
 * Holds current dictionary data, position etc.
 * Always assume a direct ByteBuffer for dictionary data.
 */
private final class StringInit(_dictionaryData: ByteBuffer,
    _baseOffset: Long, _position: Long, _endPosition: Long)
    extends DictionaryData(_dictionaryData, _baseOffset,
      _position, _endPosition) with (UTF8String => StringIndexKey) {

  override def apply(s: UTF8String): StringIndexKey = {
    // write into the stringData ByteBuffer growing it if required
    val numBytes = s.numBytes()
    if (position + numBytes + 4 > endPosition) {
      // grow by 3/2 or numBytes+extra whichever is larger
      val oldSize = this.size
      if (oldSize + numBytes + 4 > Int.MaxValue) {
        throw new IndexOutOfBoundsException("Requested size exceeds " +
            s"Int.MaxValue. Current size = $oldSize, string size = $numBytes")
      }
      val newSize = math.min(math.max((oldSize * 3) >>> 1,
        oldSize + (numBytes << 1) + 8), Int.MaxValue).toInt
      data = UnsafeHolder.reallocateDirectBuffer(data, newSize)
      baseOffset = UnsafeHolder.getDirectBufferAddress(data)
      position = baseOffset + oldSize
      endPosition = baseOffset + data.limit()
    }
    // dictionary data is always a direct ByteBuffer
    val oldPosition = this.position
    position = ColumnEncoding.writeUTF8String(null, oldPosition,
      s.getBaseObject, s.getBaseOffset, numBytes)
    new StringIndexKey(this, (oldPosition - baseOffset + 4).toInt, numBytes, -1)
  }

  def size: Long = position - baseOffset
}

private final class LongIndexKey(_l: Long, var index: Int)
    extends LongKey(_l)

private object LongInit extends (Long => LongIndexKey) {
  override def apply(l: Long): LongIndexKey = {
    new LongIndexKey(l, -1)
  }
}<|MERGE_RESOLUTION|>--- conflicted
+++ resolved
@@ -246,7 +246,6 @@
 
     Utils.getSQLDataType(field.dataType) match {
       case StringType =>
-<<<<<<< HEAD
         // assume some level of compression with dictionary encoding
         val mapSize = if (stringMap ne null) stringMap.size
         else math.max(initSize >>> 1, 128)
@@ -268,18 +267,8 @@
         // assume some level of compression with dictionary encoding
         val mapSize = if (longMap ne null) longMap.size
         else math.max(initSize >>> 1, 128)
-        longMap = new ObjectHashSet[LongIndexKey](mapSize, 0.6, 1)
+        longMap = new ObjectHashSet[LongIndexKey](mapSize, 0.6, 1, false)
         longArray = new TLongArrayList(mapSize)
-=======
-        // re-use the previous map if not too large
-        // previous index values in the map would have been reset to -1
-        if ((stringMap eq null) || stringMap.size > Short.MaxValue) {
-          stringMap = new ObjectHashSet[StringIndexKey](128, 0.6, 1, false)
-        }
-      case t =>
-        longMap = new ObjectHashSet[LongIndexKey](128, 0.6, 1, false)
-        longArray = new TLongArrayList(128)
->>>>>>> cf05ed35
         isIntMap = t.isInstanceOf[IntegerType]
     }
     this.allocator = allocator
