--- conflicted
+++ resolved
@@ -22,17 +22,12 @@
 import javax.servlet.http.HttpServletRequest
 
 import scala.xml.Node
-<<<<<<< HEAD
 
-import io.snappydata.{StoreTableSizeProvider, UIAnalytics}
-
-import org.apache.spark.Logging
-=======
 import com.pivotal.gemfirexd.internal.engine.ui.SnappyRegionStats
 import io.snappydata.SnappyTableStatsProviderService
+
 import org.apache.spark.internal.Logging
 import org.apache.spark.sql.SnappyContext
->>>>>>> 29a533c4
 import org.apache.spark.ui.{UIUtils, WebUIPage}
 import org.apache.spark.util.Utils
 
@@ -45,7 +40,7 @@
     val uiDisplayInfo = SnappyTableStatsProviderService
         .getAggregatedTableStatsOnDemand(SnappyContext.globalSparkContext)
 
-    val nodes = if (!uiDisplayInfo.isEmpty) {
+    val nodes = if (uiDisplayInfo.nonEmpty) {
       <span>
         <h4>Snappy Tables</h4>{UIUtils.listingTable(header, rowTable, uiDisplayInfo.values)}
       </span>
