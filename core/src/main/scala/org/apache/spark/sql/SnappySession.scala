--- conflicted
+++ resolved
@@ -1728,13 +1728,8 @@
         key.invalidatePlan
       }
       else {
-<<<<<<< HEAD
         val params1 = getAllParamLiterals(executedPlan, false)
-        if (!(params1.deep == key.pls.deep)) {
-=======
-        val params1 = getAllParamLiterals(executedPlan)
         if (!(params1.sameElements(key.pls))) {
->>>>>>> 6ebc0f7d
           key.invalidatePlan
         }
 
