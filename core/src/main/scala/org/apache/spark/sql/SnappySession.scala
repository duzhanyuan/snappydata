--- conflicted
+++ resolved
@@ -1278,17 +1278,10 @@
 
   private def dropRowStoreIndex(indexName: String, ifExists: Boolean): Unit = {
     val connProperties = ExternalStoreUtils.validateAndGetAllProps(
-<<<<<<< HEAD
-      sparkContext, new mutable.HashMap[String, String])
+      Some(sparkContext), new mutable.HashMap[String, String])
     val jdbcOptions = new JDBCOptions(connProperties.url, indexName,
       connProperties.connProps.asScala.toMap)
     val conn = JdbcUtils.createConnectionFactory(jdbcOptions)()
-
-=======
-      Some(sparkContext), new mutable.HashMap[String, String])
-    val conn = JdbcUtils.createConnectionFactory(connProperties.url,
-      connProperties.connProps)()
->>>>>>> d5465b5c
     try {
       val sql = constructDropSQL(indexName, ifExists)
       JdbcExtendedUtils.executeUpdate(sql, conn)
