--- conflicted
+++ resolved
@@ -1,15 +1,9 @@
 package org.apache.spark.sql.store.impl
 
-<<<<<<< HEAD
-import java.sql.{Connection, DriverManager, SQLException}
-import java.util.Properties
-
-=======
 import java.sql.{Connection, SQLException}
 import java.util.Properties
 
 import scala.collection.JavaConverters._
->>>>>>> 9806ac23
 import scala.collection.mutable.ArrayBuffer
 import scala.language.implicitConversions
 import scala.reflect.ClassTag
@@ -18,17 +12,6 @@
 import com.gemstone.gemfire.cache.Region
 import com.gemstone.gemfire.distributed.internal.membership.InternalDistributedMember
 import com.gemstone.gemfire.internal.SocketCreator
-<<<<<<< HEAD
-import com.gemstone.gemfire.internal.cache.{AbstractRegion, PartitionedRegion}
-import com.pivotal.gemfirexd.internal.engine.Misc
-import com.pivotal.gemfirexd.internal.engine.distributed.utils.GemFireXDUtils
-import io.snappydata.Constant
-
-import org.apache.spark.rdd.{RDD, UnionRDD}
-import org.apache.spark.sql.collection.{ExecutorLocalShellPartition, MultiExecutorLocalPartition, UUIDRegionKey}
-import org.apache.spark.sql.columnar.{CachedBatch, ConnectionType, ExternalStoreUtils}
-import org.apache.spark.sql.execution.datasources.jdbc.DriverRegistry
-=======
 import com.gemstone.gemfire.internal.cache.{DistributedRegion, NoDataStoreAvailableException, PartitionedRegion}
 import com.gemstone.gemfire.internal.i18n.LocalizedStrings
 import com.pivotal.gemfirexd.internal.engine.Misc
@@ -42,7 +25,6 @@
 import org.apache.spark.sql.execution.ConnectionPool
 import org.apache.spark.sql.execution.datasources.jdbc.DriverRegistry
 import org.apache.spark.sql.row.GemFireXDClientDialect
->>>>>>> 9806ac23
 import org.apache.spark.sql.store.{CachedBatchIteratorOnRS, JDBCSourceAsStore, StoreUtils}
 import org.apache.spark.storage.BlockManagerId
 import org.apache.spark.{Partition, SparkContext, TaskContext}
@@ -87,11 +69,7 @@
   }
 
   override def storeCachedBatch(batch: CachedBatch,
-<<<<<<< HEAD
-      tableName: String, split : Int): UUIDRegionKey = {
-=======
-      tableName: String): UUIDRegionKey = {
->>>>>>> 9806ac23
+      tableName: String, split: Int): UUIDRegionKey = {
     val connection: java.sql.Connection = getConnection(tableName)
     try {
       val uuid = connectionType match {
@@ -100,17 +78,12 @@
           val region = Misc.getRegionForTable(resolvedName, true)
           region.asInstanceOf[Region[_, _]] match {
             case pr: PartitionedRegion =>
-<<<<<<< HEAD
               /*
               val primaryBuckets = pr.getDataStore.getAllLocalPrimaryBucketIds
                   .toArray(new Array[Integer](0))
               */
               genUUIDRegionKey(split)
 
-=======
-              genUUIDRegionKey(rand.nextInt(
-                pr.getDataStore.getNumLocalPrimaryBuckets))
->>>>>>> 9806ac23
             case _ =>
               genUUIDRegionKey()
           }
@@ -150,28 +123,16 @@
         val resolvedName = StoreUtils.lookupName(tableName, conn.getSchema)
         val par = split.index
         val ps1 = conn.prepareStatement(
-<<<<<<< HEAD
           "call sys.SET_BUCKETS_FOR_LOCAL_EXECUTION(?, ?)")
         ps1.setString(1, resolvedName)
         ps1.setInt(2, par)
         ps1.execute()
-=======
-          s"call sys.SET_BUCKETS_FOR_LOCAL_EXECUTION('$resolvedName', $par)")
-        ps1.execute()
-        val ps = conn.prepareStatement(s"select stats, " +
-            requiredColumns.mkString(",") + " from " + tableName)
->>>>>>> 9806ac23
 
         val ps = conn.prepareStatement("select " + requiredColumns.mkString(
           ", ") + ", numRows, stats from " + tableName)
         val rs = ps.executeQuery()
-<<<<<<< HEAD
         ps1.close()
-        new CachedBatchIteratorOnRS(conn, store.connectionType, requiredColumns, ps, rs)
-=======
-
         new CachedBatchIteratorOnRS(conn, requiredColumns, ps, rs)
->>>>>>> 9806ac23
     }, closeOnSuccess = false)
   }
 
@@ -204,20 +165,11 @@
     val par = split.index
 
     val statement = conn.createStatement()
-<<<<<<< HEAD
     val query = "select " + requiredColumns.mkString(", ") +
         ", numRows, stats from " + resolvedName
     statement.execute(s"call sys.SET_BUCKETS_FOR_LOCAL_EXECUTION('$resolvedName', $par)")
     val rs = statement.executeQuery(query)
-    new CachedBatchIteratorOnRS(conn, store.connectionType, requiredColumns, statement, rs)
-=======
-    val query = "select stats, " + requiredColumns.mkString(",") +
-        " from " + resolvedName
-    statement.execute(
-      s"call sys.SET_BUCKETS_FOR_LOCAL_EXECUTION('$resolvedName', $par)")
-    val rs = statement.executeQuery(query)
     new CachedBatchIteratorOnRS(conn, requiredColumns, statement, rs)
->>>>>>> 9806ac23
   }
 
   def getConnection(hostList: ArrayBuffer[(String, String)]): Connection = {
@@ -285,33 +237,6 @@
     }
   }
 
-<<<<<<< HEAD
-  private def getBucketToServerMapping(resolvedName: String): Array[Array[(String, String)]] = {
-    //todo - replicated regions needs to be handled or not required????
-    val urlPrefix = "jdbc:" + Constant.SNAPPY_URL_PREFIX
-    val region: PartitionedRegion = Misc.getRegionForTable(resolvedName, true).asInstanceOf[PartitionedRegion]
-    val bidToAdvisorMap = region.getRegionAdvisor.getAllBucketAdvisorsHostedAndProxies
-    val distributedMembersToNetServerMap = GemFireXDUtils.getGfxdAdvisor.
-      getAllDRDAServersAndCorrespondingMemberMapping
-    val serverToBucketMapping = {
-      for (bid <- bidToAdvisorMap.keySet.toArray
-           if bidToAdvisorMap.get(bid).getProxyBucketRegion.getBucketOwners.size() > 0)
-        yield {
-          val bOwners = bidToAdvisorMap.get(bid).getProxyBucketRegion
-            .getBucketOwners.toArray
-            .map(owner => owner.asInstanceOf[InternalDistributedMember])
-          val serverPerBucket = {
-            for (bOwner: InternalDistributedMember <- bOwners)
-              yield {
-                val netServer: String = distributedMembersToNetServerMap.get(bOwner)
-                val hostNameWithAddress = netServer.substring(0,netServer.indexOf("[")).split("/")
-                val host =  if (hostNameWithAddress(0) == "" || hostNameWithAddress(0) == null )
-                  hostNameWithAddress(1)
-                else hostNameWithAddress (0)
-                val clientPort = netServer.substring(netServer.indexOf("[") + 1, netServer.indexOf("]"))
-                Tuple2(bOwner.getIpAddress.getHostAddress, s"$urlPrefix$host:$clientPort")
-              }
-=======
   private def getBucketToServerMapping(
       resolvedName: String): Array[ArrayBuffer[(String, String)]] = {
     val urlPrefix = "jdbc:" + Constant.JDBC_URL_PREFIX
@@ -339,7 +264,6 @@
             throw new NoDataStoreAvailableException(LocalizedStrings.
                 DistributedRegion_NO_DATA_STORE_FOUND_FOR_DISTRIBUTION.
                 toLocalizedString(pbr))
->>>>>>> 9806ac23
           }
           allNetUrls(bid) = netUrls
         }
