--- conflicted
+++ resolved
@@ -158,12 +158,9 @@
     doTestComplexTypesForColumnTables_SNAP643()
   }
 
-<<<<<<< HEAD
-  final def _testTableFormChanges(): Unit = {
-=======
+
   // snap-1505 is filed to enable this test
   final def DISABLEDtestTableFormChanges(): Unit = {
->>>>>>> 3b6f3abb
     if (!useThinClientConnector) {
       return
     }
