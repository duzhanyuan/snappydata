/*
 * Copyright (c) 2016 SnappyData, Inc. All rights reserved.
 *
 * Licensed under the Apache License, Version 2.0 (the "License"); you
 * may not use this file except in compliance with the License. You
 * may obtain a copy of the License at
 *
 * http://www.apache.org/licenses/LICENSE-2.0
 *
 * Unless required by applicable law or agreed to in writing, software
 * distributed under the License is distributed on an "AS IS" BASIS,
 * WITHOUT WARRANTIES OR CONDITIONS OF ANY KIND, either express or
 * implied. See the License for the specific language governing
 * permissions and limitations under the License. See accompanying
 * LICENSE file.
 */
  package org.apache.spark.sql

import java.sql.SQLException
import java.util.concurrent.atomic.AtomicInteger

import scala.collection.JavaConverters._
import scala.collection.mutable
import scala.collection.mutable.ArrayBuffer
import scala.language.implicitConversions
import scala.reflect.runtime.{universe => u}
import scala.util.control.NonFatal

import com.gemstone.gemfire.cache.EntryExistsException
import com.gemstone.gemfire.distributed.internal.DistributionAdvisor.Profile
import com.gemstone.gemfire.distributed.internal.ProfileListener
import com.gemstone.gemfire.internal.cache.PartitionedRegion
import com.gemstone.gemfire.internal.shared.{ClientResolverUtils, FinalizeHolder, FinalizeObject}
import com.google.common.cache.{CacheBuilder, CacheLoader}
import com.google.common.util.concurrent.UncheckedExecutionException
import com.pivotal.gemfirexd.internal.iapi.sql.ParameterValueSet
import io.snappydata.Constant
import io.snappydata.{Constant, SnappyTableStatsProviderService}

import org.apache.spark.annotation.{DeveloperApi, Experimental}
import org.apache.spark.rdd.RDD
import org.apache.spark.scheduler.{SparkListener, SparkListenerApplicationEnd}
import org.apache.spark.sql.backwardcomp.ExecutedCommand
import org.apache.spark.sql.catalyst.analysis.{EliminateSubqueryAliases, UnresolvedRelation}
import org.apache.spark.sql.catalyst.encoders.{RowEncoder, _}
import org.apache.spark.sql.catalyst.expressions.aggregate.AggregateExpression
import org.apache.spark.sql.catalyst.expressions.codegen.CodegenContext
import org.apache.spark.sql.catalyst.expressions.{Alias, Ascending, AttributeReference, Descending, Exists, ExprId, Expression, GenericRow, InSet, ListQuery, LiteralValue, ParamConstants, ParamLiteral, PredicateSubquery, ScalarSubquery, SortDirection}
import org.apache.spark.sql.catalyst.plans.QueryPlan
import org.apache.spark.sql.catalyst.plans.logical.{Filter, LogicalPlan, Union}
import org.apache.spark.sql.catalyst.trees.TreeNode
import org.apache.spark.sql.catalyst.{DefinedByConstructorParams, InternalRow, TableIdentifier}
import org.apache.spark.sql.collection.{Utils, WrappedInternalRow}
import org.apache.spark.sql.execution._
import org.apache.spark.sql.execution.aggregate.CollectAggregateExec
import org.apache.spark.sql.execution.columnar.impl.ColumnFormatRelation
import org.apache.spark.sql.execution.columnar.{ExternalStoreUtils, InMemoryTableScanExec}
import org.apache.spark.sql.execution.command.ExecutedCommandExec
import org.apache.spark.sql.execution.datasources.jdbc.JdbcUtils
import org.apache.spark.sql.execution.datasources.{DataSource, LogicalRelation}
import org.apache.spark.sql.execution.joins.BroadcastHashJoinExec
import org.apache.spark.sql.hive.{ConnectorCatalog, QualifiedTableName, SnappyStoreHiveCatalog}
import org.apache.spark.sql.internal.{PreprocessTableInsertOrPut, SnappySessionState, SnappySharedState}
import org.apache.spark.sql.row.GemFireXDDialect
import org.apache.spark.sql.sources._
import org.apache.spark.sql.store.{CodeGeneration, StoreUtils}
import org.apache.spark.sql.types.{DataType, StructType}
import org.apache.spark.storage.StorageLevel
import org.apache.spark.streaming.Time
import org.apache.spark.streaming.dstream.DStream
import org.apache.spark.{Logging, ShuffleDependency, SparkContext}


class SnappySession(@transient private val sc: SparkContext,
    @transient private val existingSharedState: Option[SnappySharedState])
    extends SparkSession(sc) {

  self =>

  def this(sc: SparkContext) {
    this(sc, None)
  }


  // initialize GemFireXDDialect so that it gets registered

  GemFireXDDialect.init()

  /* ----------------------- *
   |  Session-related state  |
   * ----------------------- */

  private[spark] val id = SnappySession.newId()

  new FinalizeSession(this)

  /**
   * State shared across sessions, including the [[SparkContext]], cached data, listener,
   * and a catalog that interacts with external systems.
   */
  @transient
  private[spark] lazy override val sharedState: SnappySharedState = {
    existingSharedState.getOrElse(new SnappySharedState(sc, id))
  }

  private[spark] lazy val cacheManager = sharedState.cacheManager

  /**
   * State isolated across sessions, including SQL configurations, temporary tables, registered
   * functions, and everything else that accepts a [[org.apache.spark.sql.internal.SQLConf]].
   */
  @transient
  private[spark] lazy override val sessionState: SnappySessionState = {
    try {
      val clazz = org.apache.spark.util.Utils.classForName(
        "org.apache.spark.sql.internal.SnappyAQPSessionState")
      clazz.getConstructor(classOf[SnappySession]).
          newInstance(self).asInstanceOf[SnappySessionState]
    } catch {
      case NonFatal(_) => new SnappySessionState(this)
    }
  }

  @transient
  lazy val sessionCatalog: SnappyStoreHiveCatalog = {
    SnappyContext.getClusterMode(sc) match {
      case ThinClientConnectorMode(_, _) => sessionState.catalog.asInstanceOf[ConnectorCatalog]
      case _ => sessionState.catalog.asInstanceOf[SnappyStoreHiveCatalog]
    }
  }

  @transient
  private[spark] val snappyContextFunctions = sessionState.contextFunctions

  SnappyContext.initGlobalSnappyContext(sparkContext, this)
  snappyContextFunctions.registerAQPErrorFunctions(this)

  /**
   * A wrapped version of this session in the form of a [[SQLContext]],
   * for backward compatibility.
   */
  @transient
  private[spark] val snappyContext: SnappyContext = new SnappyContext(this)

  /**
   * A wrapped version of this session in the form of a [[SQLContext]],
   * for backward compatibility.
   *
   * @since 2.0.0
   */
  @transient
  override val sqlContext: SnappyContext = snappyContext

  /**
   * Start a new session with isolated SQL configurations, temporary tables, registered
   * functions are isolated, but sharing the underlying [[SparkContext]] and cached data.
   *
   * Note: Other than the [[SparkContext]], all shared state is initialized lazily.
   * This method will force the initialization of the shared state to ensure that parent
   * and child sessions are set up with the same shared state. If the underlying catalog
   * implementation is Hive, this will initialize the metastore, which may take some time.
   *
   * @group basic
   * @since 2.0.0
   */
  override def newSession(): SnappySession = {
    new SnappySession(sparkContext, Some(sharedState))
  }

  override def sql(sqlText: String): CachedDataFrame =
    snappyContextFunctions.sql(SnappySession.getPlan(this, sqlText))

  def sqlUncached(sqlText: String): DataFrame =
    snappyContextFunctions.sql(super.sql(sqlText))

  private[sql] final def executeSQL(sqlText: String): DataFrame = {
    try {
      super.sql(sqlText)
    } catch {
      case e: AnalysisException =>
        // in case of connector mode, exception can be thrown if
        // table form is changed (altered) and we have old table
        // object in SnappyStoreHiveCatalog.cachedDataSourceTables
        SnappyContext.getClusterMode(sparkContext) match {
          case ThinClientConnectorMode(_, _) =>
            val plan = sessionState.sqlParser.parsePlan(sqlText)
            var tables: Seq[TableIdentifier] = Seq()
            plan.foreach {
              case UnresolvedRelation(table, _) => tables = tables.+:(table)
              case _ =>
            }
            tables.foreach(sessionCatalog.refreshTable)
            Dataset.ofRows(snappyContext.sparkSession, plan)
          case _ =>
            throw e
        }
    }
  }

  def onlyParseSQL(sqLText: String): LogicalPlan = {
    sessionState.sqlParser.parsePlan(sqLText)
  }

  @transient
  private[sql] val queryHints: mutable.Map[String, String] = mutable.Map.empty

  def getPreviousQueryHints: Map[String, String] = Utils.immutableMap(queryHints)

  private val contextObjects = new mutable.HashMap[Any, Any]

  /**
   * Get a previously registered context object using [[addContextObject]].
   */
  private[sql] def getContextObject[T](key: Any): Option[T] = {
    contextObjects.get(key).asInstanceOf[Option[T]]
  }

  /**
   * Get a previously registered CodegenSupport context object
   * by [[addContextObject]].
   */
  private[sql] def getContextObject[T](ctx: CodegenContext, objectType: String,
      key: Any): Option[T] = {
    getContextObject[T](ctx -> (objectType -> key))
  }

  /**
   * Register a new context object for this query.
   */
  private[sql] def addContextObject[T](key: Any, value: T): Unit = {
    contextObjects.put(key, value)
  }

  /**
   * Register a new context object for <code>CodegenSupport</code>.
   */
  private[sql] def addContextObject[T](ctx: CodegenContext, objectType: String,
      key: Any, value: T): Unit = {
    addContextObject(ctx -> (objectType -> key), value)
  }

  /**
   * Remove a context object registered using [[addContextObject]].
   */
  private[sql] def removeContextObject(key: Any): Unit = {
    contextObjects.remove(key)
  }

  /**
   * Remove a CodegenSupport context object registered by [[addContextObject]].
   */
  private[sql] def removeContextObject(ctx: CodegenContext, objectType: String,
      key: Any): Unit = {
    removeContextObject(ctx -> (objectType -> key))
  }

  private[sql] def linkPartitionsToBuckets(flag: Boolean): Unit = {
    addContextObject(StoreUtils.PROPERTY_PARTITION_BUCKET_LINKED, flag)
  }

  private[sql] def hasLinkPartitionsToBuckets: Boolean = {
    getContextObject[Boolean](StoreUtils.PROPERTY_PARTITION_BUCKET_LINKED)
        .getOrElse(false)
  }

  private[sql] def addFinallyCode(ctx: CodegenContext, code: String): Int = {
    val depth = getContextObject[Int](ctx, "D", "depth").getOrElse(0) + 1
    addContextObject(ctx, "D", "depth", depth)
    addContextObject(ctx, "F", "finally" -> depth, code)
    depth
  }

  private[sql] def evaluateFinallyCode(ctx: CodegenContext,
      body: String = "", depth: Int = -1): String = {
    // if no depth given then use the most recent one
    val d = if (depth == -1) {
      getContextObject[Int](ctx, "D", "depth").getOrElse(0)
    } else depth
    if (d <= 1) removeContextObject(ctx, "D", "depth")
    else addContextObject(ctx, "D", "depth", d - 1)

    val key = "finally" -> d
    getContextObject[String](ctx, "F", key) match {
      case Some(finallyCode) => removeContextObject(ctx, "F", key)
        if (body.isEmpty) finallyCode
        else {
          s"""
             |try {
             |  $body
             |} finally {
             |   $finallyCode
             |}
          """.stripMargin
        }
      case None => body
    }
  }

  /**
   * Get name of a previously registered class using [[addClass]].
   */
  def getClass(ctx: CodegenContext, baseTypes: Seq[(DataType, Boolean)],
      keyTypes: Seq[(DataType, Boolean)],
      types: Seq[(DataType, Boolean)]): Option[(String, String)] = {
    getContextObject[(String, String)](ctx, "C", (baseTypes, keyTypes, types))
  }

  /**
   * Register code generated for a new class (for <code>CodegenSupport</code>).
   */
  private[sql] def addClass(ctx: CodegenContext,
      baseTypes: Seq[(DataType, Boolean)], keyTypes: Seq[(DataType, Boolean)],
      types: Seq[(DataType, Boolean)], baseClassName: String,
      className: String): Unit = {
    addContextObject(ctx, "C", (baseTypes, keyTypes, types),
      baseClassName -> className)
  }

  private def wrapExpressions(vars: Seq[String],
      expr: Seq[Expression]): Seq[Expr] =
    vars.zip(expr).map(p => new Expr(p._1, p._2))

  /**
   * Get [[ExprCodeEx]] for a previously registered ExprCode variable
   * using [[addExCode]].
   */
  def getExCode(ctx: CodegenContext, vars: Seq[String],
      expr: Seq[Expression]): Option[ExprCodeEx] = {
    getContextObject[ExprCodeEx](ctx, "E", wrapExpressions(vars, expr))
  }

  /**
   * Register additional [[ExprCodeEx]] for a variable in ExprCode.
   */
  private[sql] def addExCode(ctx: CodegenContext, vars: Seq[String],
      expr: Seq[Expression], exCode: ExprCodeEx): Unit = {
    addContextObject(ctx, "E", wrapExpressions(vars, expr), exCode)
  }

  /**
   * Register additional hash variable in [[ExprCodeEx]].
   */
  private[sql] def addExCodeHash(ctx: CodegenContext, vars: Seq[String],
      hashExpressions: Seq[Expression], hashVar: String): Unit = {
    val key = wrapExpressions(vars, hashExpressions)
    getContextObject[ExprCodeEx](ctx, "E", key) match {
      case Some(ev) => ev.hash = Some(hashVar)
      case None => addContextObject(ctx, "E", key,
        ExprCodeEx(Some(hashVar), "", "", "", "", ""))
    }
  }

  private[sql] def clearContext(): Unit = synchronized {
    contextObjects.clear()
  }

  private[sql] def clearQueryData(): Unit = synchronized {
    queryHints.clear()
    clearContext()
  }

  def clearPlanCache(): Unit = synchronized {
    SnappySession.clearSessionCache(id)
  }

  def clear(): Unit = synchronized {
    clearContext()
    clearQueryData()
    clearPlanCache()
    snappyContextFunctions.clear()
  }

  /**
   * :: DeveloperApi ::
   *
   * @todo do we need this anymore? If useful functionality, make this
   *       private to sql package ... SchemaDStream should use the data source
   *       API?
   *       Tagging as developer API, for now
   * @param stream
   * @param aqpTables
   * @param transformer
   * @param v
   * @tparam T
   * @return
   */
  @DeveloperApi
  def saveStream[T](stream: DStream[T],
      aqpTables: Seq[String],
      transformer: Option[(RDD[T]) => RDD[Row]])(implicit v: u.TypeTag[T]) {
    val transform = transformer match {
      case Some(x) => x
      case None => if (!(v.tpe =:= u.typeOf[Row])) {
        // check if the stream type is already a Row
        throw new IllegalStateException(" Transformation to Row type needs to be supplied")
      } else {
        null
      }
    }
    stream.foreachRDD((rdd: RDD[T], time: Time) => {

      val rddRows = if (transform != null) {
        transform(rdd)
      } else {
        rdd.asInstanceOf[RDD[Row]]
      }
      snappyContextFunctions.collectSamples(this, rddRows, aqpTables,
        time.milliseconds)
    })
  }

  /**
   * Append dataframe to cache table in Spark.
   *
   * @param df
   * @param table
   * @param storageLevel default storage level is MEMORY_AND_DISK
   * @return @todo -> return type?
   */
  @DeveloperApi
  def appendToTempTableCache(df: DataFrame, table: String,
      storageLevel: StorageLevel = StorageLevel.MEMORY_AND_DISK): Unit = {
    val tableIdent = sessionCatalog.newQualifiedTableName(table)
    val plan = sessionCatalog.lookupRelation(tableIdent, None)
    // cache the new DataFrame
    df.persist(storageLevel)
    // trigger an Action to materialize 'cached' batch
    if (df.count() > 0) {
      // create a union of the two plans and store that in catalog
      val union = Union(plan, df.logicalPlan)
      sessionCatalog.unregisterTable(tableIdent)
      sessionCatalog.registerTable(tableIdent, union)
    }
  }

  /**
   * Empties the contents of the table without deleting the catalog entry.
   *
   * @param tableName full table name to be truncated
   * @param ifExists  attempt truncate only if the table exists
   */
  def truncateTable(tableName: String, ifExists: Boolean = false): Unit = {
    truncateTable(sessionCatalog.newQualifiedTableName(tableName), ifExists,
      ignoreIfUnsupported = false)
  }

  /**
   * Empties the contents of the table without deleting the catalog entry.
   *
   * @param tableIdent qualified name of table to be truncated
   * @param ifExists   attempt truncate only if the table exists
   */
  private[sql] def truncateTable(tableIdent: QualifiedTableName,
      ifExists: Boolean, ignoreIfUnsupported: Boolean): Unit = {
    val plan = try {
      sessionCatalog.lookupRelation(tableIdent)
    } catch {
      case tnfe: TableNotFoundException =>
        if (ifExists) return else throw tnfe
    }
    cacheManager.uncacheQuery(Dataset.ofRows(this, plan))
    plan match {
      case LogicalRelation(br, _, _) =>
        br match {
          case d: DestroyRelation => d.truncate()
          case _ => if (!ignoreIfUnsupported) {
            throw new AnalysisException(s"Table $tableIdent cannot be truncated")
          }
        }
      case _ => if (!ignoreIfUnsupported) {
        throw new AnalysisException(s"Table $tableIdent cannot be truncated")
      }
    }
  }

  override def createDataset[T: Encoder](data: RDD[T]): Dataset[T] = {
    val encoder = encoderFor[T]
    val output = sessionCatalog.normalizeSchema(encoder.schema).toAttributes
    val c = encoder.clsTag.runtimeClass
    val isFlat = !(classOf[Product].isAssignableFrom(c) ||
        classOf[DefinedByConstructorParams].isAssignableFrom(c))
    val plan = new EncoderPlan[T](data, encoder, isFlat, output, self)
    Dataset[T](self, plan)
  }

  /**
   * Creates a [[DataFrame]] from an RDD[Row]. User can specify whether
   * the input rows should be converted to Catalyst rows.
   */
  override private[sql] def createDataFrame(
      rowRDD: RDD[Row],
      schema: StructType,
      needsConversion: Boolean) = {
    // TODO: use MutableProjection when rowRDD is another DataFrame and the applied
    // schema differs from the existing schema on any field data type.
    val catalystRows = if (needsConversion) {
      val encoder = RowEncoder(schema)
      rowRDD.map {
        case r: WrappedInternalRow => r.internalRow
        case r => encoder.toRow(r)
      }
    } else {
      rowRDD.map(r => InternalRow.fromSeq(r.toSeq))
    }
    val logicalPlan = LogicalRDD(schema.toAttributes, catalystRows)(self)
    Dataset.ofRows(self, logicalPlan)
  }


  /**
   * Create a stratified sample table.
   *
   * @todo provide lot more details and examples to explain creating and
   *       using sample tables with time series and otherwise
   * @param tableName       the qualified name of the table
   * @param baseTable       the base table of the sample table, if any
   * @param samplingOptions sampling options like QCS, reservoir size etc.
   * @param allowExisting   When set to true it will ignore if a table with the same
   *                        name is present, else it will throw table exist exception
   */
  def createSampleTable(tableName: String,
      baseTable: Option[String],
      samplingOptions: Map[String, String],
      allowExisting: Boolean): DataFrame = {
    val plan = createTable(sessionCatalog.newQualifiedTableName(tableName),
      SnappyContext.SAMPLE_SOURCE, None, schemaDDL = None,
      if (allowExisting) SaveMode.Ignore else SaveMode.ErrorIfExists,
      addBaseTableOption(baseTable, samplingOptions), isBuiltIn = true)
    Dataset.ofRows(this, plan)
  }

  /**
   * Create a stratified sample table. Java friendly version.
   *
   * @todo provide lot more details and examples to explain creating and
   *       using sample tables with time series and otherwise
   * @param tableName       the qualified name of the table
   * @param baseTable       the base table of the sample table, if any, or null
   * @param samplingOptions sampling options like QCS, reservoir size etc.
   * @param allowExisting   When set to true it will ignore if a table with the same
   *                        name is present, else it will throw table exist exception
   */
  def createSampleTable(tableName: String,
      baseTable: String, samplingOptions: java.util.Map[String, String],
      allowExisting: Boolean): DataFrame = {
    createSampleTable(tableName, Option(baseTable),
      samplingOptions.asScala.toMap, allowExisting)
  }


  /**
   * Create a stratified sample table.
   *
   * @todo provide lot more details and examples to explain creating and
   *       using sample tables with time series and otherwise
   * @param tableName       the qualified name of the table
   * @param baseTable       the base table of the sample table, if any
   * @param schema          schema of the table
   * @param samplingOptions sampling options like QCS, reservoir size etc.
   * @param allowExisting   When set to true it will ignore if a table with the same
   *                        name is present, else it will throw table exist exception
   */
  def createSampleTable(tableName: String,
      baseTable: Option[String],
      schema: StructType,
      samplingOptions: Map[String, String],
      allowExisting: Boolean = false): DataFrame = {
    val plan = createTable(sessionCatalog.newQualifiedTableName(tableName),
      SnappyContext.SAMPLE_SOURCE, Some(schema), schemaDDL = None,
      if (allowExisting) SaveMode.Ignore else SaveMode.ErrorIfExists,
      addBaseTableOption(baseTable, samplingOptions), isBuiltIn = true)
    Dataset.ofRows(this, plan)
  }

  /**
   * Create a stratified sample table. Java friendly version.
   *
   * @todo provide lot more details and examples to explain creating and
   *       using sample tables with time series and otherwise
   * @param tableName       the qualified name of the table
   * @param baseTable       the base table of the sample table, if any, or null
   * @param schema          schema of the table
   * @param samplingOptions sampling options like QCS, reservoir size etc.
   * @param allowExisting   When set to true it will ignore if a table with the same
   *                        name is present, else it will throw table exist exception
   */
  def createSampleTable(tableName: String,
      baseTable: String, schema: StructType,
      samplingOptions: java.util.Map[String, String],
      allowExisting: Boolean): DataFrame = {
    createSampleTable(tableName, Option(baseTable), schema,
      samplingOptions.asScala.toMap, allowExisting)
  }


  /**
   * Create approximate structure to query top-K with time series support.
   *
   * @todo provide lot more details and examples to explain creating and
   *       using TopK with time series
   * @param topKName      the qualified name of the top-K structure
   * @param baseTable     the base table of the top-K structure, if any
   * @param keyColumnName
   * @param inputDataSchema
   * @param topkOptions
   * @param allowExisting When set to true it will ignore if a table with the same
   *                      name is present, else it will throw table exist exception
   */
  def createApproxTSTopK(topKName: String, baseTable: Option[String],
      keyColumnName: String, inputDataSchema: StructType,
      topkOptions: Map[String, String],
      allowExisting: Boolean = false): DataFrame = {
    val plan = createTable(sessionCatalog.newQualifiedTableName(topKName),
      SnappyContext.TOPK_SOURCE, Some(inputDataSchema), schemaDDL = None,
      if (allowExisting) SaveMode.Ignore else SaveMode.ErrorIfExists,
      addBaseTableOption(baseTable, topkOptions) + ("key" -> keyColumnName),
      isBuiltIn = true)
    Dataset.ofRows(this, plan)
  }

  /**
   * Create approximate structure to query top-K with time series support.
   * Java friendly api.
   *
   * @todo provide lot more details and examples to explain creating and
   *       using TopK with time series
   * @param topKName      the qualified name of the top-K structure
   * @param baseTable     the base table of the top-K structure, if any, or null
   * @param keyColumnName
   * @param inputDataSchema
   * @param topkOptions
   * @param allowExisting When set to true it will ignore if a table with the same
   *                      name is present, else it will throw table exist exception
   */
  def createApproxTSTopK(topKName: String, baseTable: String,
      keyColumnName: String, inputDataSchema: StructType,
      topkOptions: java.util.Map[String, String],
      allowExisting: Boolean): DataFrame = {
    createApproxTSTopK(topKName, Option(baseTable), keyColumnName,
      inputDataSchema, topkOptions.asScala.toMap, allowExisting)
  }

  /**
   * Create approximate structure to query top-K with time series support.
   *
   * @todo provide lot more details and examples to explain creating and
   *       using TopK with time series
   * @param topKName      the qualified name of the top-K structure
   * @param baseTable     the base table of the top-K structure, if any
   * @param keyColumnName
   * @param topkOptions
   * @param allowExisting When set to true it will ignore if a table with the same
   *                      name is present, else it will throw table exist exception
   */
  def createApproxTSTopK(topKName: String, baseTable: Option[String],
      keyColumnName: String, topkOptions: Map[String, String],
      allowExisting: Boolean): DataFrame = {
    val plan = createTable(sessionCatalog.newQualifiedTableName(topKName),
      SnappyContext.TOPK_SOURCE, None, schemaDDL = None,
      if (allowExisting) SaveMode.Ignore else SaveMode.ErrorIfExists,
      addBaseTableOption(baseTable, topkOptions) + ("key" -> keyColumnName),
      isBuiltIn = true)
    Dataset.ofRows(this, plan)
  }

  /**
   * Create approximate structure to query top-K with time series support. Java
   * friendly api.
   *
   * @todo provide lot more details and examples to explain creating and
   *       using TopK with time series
   * @param topKName      the qualified name of the top-K structure
   * @param baseTable     the base table of the top-K structure, if any, or null
   * @param keyColumnName
   * @param topkOptions
   * @param allowExisting When set to true it will ignore if a table with the same
   *                      name is present, else it will throw table exist exception
   */
  def createApproxTSTopK(topKName: String, baseTable: String,
      keyColumnName: String, topkOptions: java.util.Map[String, String],
      allowExisting: Boolean): DataFrame = {
    createApproxTSTopK(topKName, Option(baseTable), keyColumnName,
      topkOptions.asScala.toMap, allowExisting)
  }

  /**
   * Creates a SnappyData managed table. Any relation providers
   * (e.g. row, column etc) supported by SnappyData can be created here.
   *
   * {{{
   *
   * val airlineDF = snappyContext.createTable(stagingAirline,
   *   "column", Map("buckets" -> "29"))
   *
   * }}}
   *
   * <p>
   * For other external relation providers, use createExternalTable.
   * <p>
   *
   * @param tableName     Name of the table
   * @param provider      Provider name such as 'COLUMN', 'ROW', 'JDBC' etc.
   * @param options       Properties for table creation
   * @param allowExisting When set to true it will ignore if a table with the same
   *                      name is present, else it will throw table exist exception
   * @return DataFrame for the table
   */
  def createTable(
      tableName: String,
      provider: String,
      options: Map[String, String],
      allowExisting: Boolean): DataFrame = {
    val plan = createTable(sessionCatalog.newQualifiedTableName(tableName),
      provider, userSpecifiedSchema = None, schemaDDL = None,
      if (allowExisting) SaveMode.Ignore else SaveMode.ErrorIfExists,
      options, isBuiltIn = true)
    Dataset.ofRows(this, plan)
  }

  /**
   * Creates a SnappyData managed table. Any relation providers
   * (e.g. row, column etc) supported by SnappyData can be created here.
   *
   * {{{
   *
   * val airlineDF = snappyContext.createTable(stagingAirline,
   *   "column", Map("buckets" -> "29"))
   *
   * }}}
   *
   * <p>
   * For other external relation providers, use createExternalTable.
   * <p>
   *
   * @param tableName     Name of the table
   * @param provider      Provider name such as 'COLUMN', 'ROW', 'JDBC' etc.
   * @param options       Properties for table creation
   * @param allowExisting When set to true it will ignore if a table with the same
   *                      name is present, else it will throw table exist exception
   * @return DataFrame for the table
   */
  @Experimental
  def createTable(
      tableName: String,
      provider: String,
      options: java.util.Map[String, String],
      allowExisting: Boolean): DataFrame = {
    createTable(tableName, provider, options.asScala.toMap, allowExisting)
  }

  /**
   * Creates a SnappyData managed table. Any relation providers
   * (e.g. row, column etc) supported by SnappyData can be created here.
   *
   * {{{
   *
   * case class Data(col1: Int, col2: Int, col3: Int)
   * val props = Map.empty[String, String]
   * val data = Seq(Seq(1, 2, 3), Seq(7, 8, 9), Seq(9, 2, 3), Seq(4, 2, 3), Seq(5, 6, 7))
   * val rdd = sc.parallelize(data, data.length).map(s => new Data(s(0), s(1), s(2)))
   * val dataDF = snc.createDataFrame(rdd)
   * snappyContext.createTable(tableName, "column", dataDF.schema, props)
   *
   * }}}
   *
   * <p>
   * For other external relation providers, use createExternalTable.
   * <p>
   *
   * @param tableName     Name of the table
   * @param provider      Provider name such as 'COLUMN', 'ROW', 'JDBC' etc.
   * @param schema        Table schema
   * @param options       Properties for table creation. See options list for different tables.
   *                      https://github
   *                      .com/SnappyDataInc/snappydata/blob/master/docs/rowAndColumnTables.md
   * @param allowExisting When set to true it will ignore if a table with the same
   *                      name is present, else it will throw table exist exception
   * @return DataFrame for the table
   */
  def createTable(
      tableName: String,
      provider: String,
      schema: StructType,
      options: Map[String, String],
      allowExisting: Boolean = false): DataFrame = {
    val plan = createTable(sessionCatalog.newQualifiedTableName(tableName),
      provider, Some(schema), schemaDDL = None,
      if (allowExisting) SaveMode.Ignore else SaveMode.ErrorIfExists,
      options, isBuiltIn = true)
    Dataset.ofRows(this, plan)
  }

  /**
   * Creates a SnappyData managed table. Any relation providers
   * (e.g. row, column etc) supported by SnappyData can be created here.
   *
   * {{{
   *
   *    case class Data(col1: Int, col2: Int, col3: Int)
   *    val props = Map.empty[String, String]
   *    val data = Seq(Seq(1, 2, 3), Seq(7, 8, 9), Seq(9, 2, 3), Seq(4, 2, 3), Seq(5, 6, 7))
   *    val rdd = sc.parallelize(data, data.length).map(s => new Data(s(0), s(1), s(2)))
   *    val dataDF = snc.createDataFrame(rdd)
   *    snappyContext.createTable(tableName, "column", dataDF.schema, props)
   *
   * }}}
   *
   * <p>
   * For other external relation providers, use createExternalTable.
   * <p>
   *
   * @param tableName     Name of the table
   * @param provider      Provider name such as 'COLUMN', 'ROW', 'JDBC' etc.
   * @param schema        Table schema
   * @param options       Properties for table creation. See options list for different tables.
   *                      https://github
   *                      .com/SnappyDataInc/snappydata/blob/master/docs/rowAndColumnTables.md
   * @param allowExisting When set to true it will ignore if a table with the same
   *                      name is present, else it will throw table exist exception
   * @return DataFrame for the table
   */
  @Experimental
  def createTable(
      tableName: String,
      provider: String,
      schema: StructType,
      options: java.util.Map[String, String],
      allowExisting: Boolean): DataFrame = {
    createTable(tableName, provider, schema, options.asScala.toMap, allowExisting)
  }

  /**
   * Creates a SnappyData managed JDBC table which takes a free format ddl
   * string. The ddl string should adhere to syntax of underlying JDBC store.
   * SnappyData ships with inbuilt JDBC store, which can be accessed by
   * Row format data store. The option parameter can take connection details.
   *
   * {{{
   *    val props = Map(
   *      "url" -> s"jdbc:derby:$path",
   *      "driver" -> "org.apache.derby.jdbc.EmbeddedDriver",
   *      "poolImpl" -> "tomcat",
   *      "user" -> "app",
   *      "password" -> "app"
   *    )
   *
   * val schemaDDL = "(OrderId INT NOT NULL PRIMARY KEY,ItemId INT, ITEMREF INT)"
   * snappyContext.createTable("jdbcTable", "jdbc", schemaDDL, props)
   *
   * }}}
   *
   * Any DataFrame of the same schema can be inserted into the JDBC table using
   * DataFrameWriter API.
   *
   * e.g.
   *
   * {{{
   *
   * case class Data(col1: Int, col2: Int, col3: Int)
   *
   * val data = Seq(Seq(1, 2, 3), Seq(7, 8, 9), Seq(9, 2, 3), Seq(4, 2, 3), Seq(5, 6, 7))
   * val rdd = sc.parallelize(data, data.length).map(s => new Data(s(0), s(1), s(2)))
   * val dataDF = snc.createDataFrame(rdd)
   * dataDF.write.insertInto("jdbcTable")
   *
   * }}}
   *
   * @param tableName     Name of the table
   * @param provider      Provider name 'ROW' or 'JDBC'.
   * @param schemaDDL     Table schema as a string interpreted by provider
   * @param options       Properties for table creation. See options list for different tables.
   *                      https://github
   *                      .com/SnappyDataInc/snappydata/blob/master/docs/rowAndColumnTables.md
   * @param allowExisting When set to true it will ignore if a table with the same
   *                      name is present, else it will throw table exist exception
   * @return DataFrame for the table
   */
  def createTable(
      tableName: String,
      provider: String,
      schemaDDL: String,
      options: Map[String, String],
      allowExisting: Boolean): DataFrame = {
    var schemaStr = schemaDDL.trim
    if (schemaStr.charAt(0) != '(') {
      schemaStr = "(" + schemaStr + ")"
    }
    val plan = createTable(sessionCatalog.newQualifiedTableName(tableName),
      provider, userSpecifiedSchema = None, Some(schemaStr),
      if (allowExisting) SaveMode.Ignore else SaveMode.ErrorIfExists,
      options, isBuiltIn = true)
    Dataset.ofRows(this, plan)
  }

  /**
   * Creates a SnappyData managed JDBC table which takes a free format ddl
   * string. The ddl string should adhere to syntax of underlying JDBC store.
   * SnappyData ships with inbuilt JDBC store, which can be accessed by
   * Row format data store. The option parameter can take connection details.
   *
   * {{{
   *    val props = Map(
   *      "url" -> s"jdbc:derby:$path",
   *      "driver" -> "org.apache.derby.jdbc.EmbeddedDriver",
   *      "poolImpl" -> "tomcat",
   *      "user" -> "app",
   *      "password" -> "app"
   *    )
   *
   * val schemaDDL = "(OrderId INT NOT NULL PRIMARY KEY,ItemId INT, ITEMREF INT)"
   * snappyContext.createTable("jdbcTable", "jdbc", schemaDDL, props)
   *
   * }}}
   *
   * Any DataFrame of the same schema can be inserted into the JDBC table using
   * DataFrameWriter API.
   *
   * e.g.
   *
   * {{{
   *
   * case class Data(col1: Int, col2: Int, col3: Int)
   *
   * val data = Seq(Seq(1, 2, 3), Seq(7, 8, 9), Seq(9, 2, 3), Seq(4, 2, 3), Seq(5, 6, 7))
   * val rdd = sc.parallelize(data, data.length).map(s => new Data(s(0), s(1), s(2)))
   * val dataDF = snc.createDataFrame(rdd)
   * dataDF.write.insertInto("jdbcTable")
   *
   * }}}
   *
   * @param tableName     Name of the table
   * @param provider      Provider name 'ROW' or 'JDBC'.
   * @param schemaDDL     Table schema as a string interpreted by provider
   * @param options       Properties for table creation. See options list for different tables.
   *                      https://github
   *                      .com/SnappyDataInc/snappydata/blob/master/docs/rowAndColumnTables.md
   * @param allowExisting When set to true it will ignore if a table with the same
   *                      name is present, else it will throw table exist exception
   * @return DataFrame for the table
   */
  @Experimental
  def createTable(
      tableName: String,
      provider: String,
      schemaDDL: String,
      options: java.util.Map[String, String],
      allowExisting: Boolean): DataFrame = {
    createTable(tableName, provider, schemaDDL, options.asScala.toMap,
      allowExisting)
  }

  /**
   * Create a table with given options.
   */
  private[sql] def createTable(
      tableIdent: QualifiedTableName,
      provider: String,
      userSpecifiedSchema: Option[StructType],
      schemaDDL: Option[String],
      mode: SaveMode,
      options: Map[String, String],
      isBuiltIn: Boolean): LogicalPlan = {

    SnappyContext.getClusterMode(sc) match {
      case ThinClientConnectorMode(_, _) =>
        return sessionCatalog.asInstanceOf[ConnectorCatalog].connectorHelper.createTable(tableIdent,
          provider, userSpecifiedSchema, schemaDDL, mode, options, isBuiltIn)
      case _ =>
    }

    if (sessionCatalog.tableExists(tableIdent)) {
      mode match {
        case SaveMode.ErrorIfExists =>
          throw new AnalysisException(
            s"createTable: Table $tableIdent already exists.")
        case _ =>
          return sessionCatalog.lookupRelation(tableIdent, None)
      }
    }

    // add tableName in properties if not already present
    val dbtableProp = JdbcExtendedUtils.DBTABLE_PROPERTY
    val params = if (options.keysIterator.exists(_.equalsIgnoreCase(
      dbtableProp))) {
      options
    }
    else {
      options + (dbtableProp -> tableIdent.toString)
    }

    val schema = userSpecifiedSchema.map(sessionCatalog.normalizeSchema)
    var relationSchema: Option[StructType] = None
    val source = if (isBuiltIn) SnappyContext.getProvider(provider,
      onlyBuiltIn = true) else provider

    val relation = schemaDDL match {
      case Some(cols) => JdbcExtendedUtils.externalResolvedDataSource(self,
        cols, source, mode, params)

      case None =>
        // add allowExisting in properties used by some implementations
        val r = DataSource(
          self,
          userSpecifiedSchema = schema,
          className = source,
          options = params + (JdbcExtendedUtils.ALLOW_EXISTING_PROPERTY ->
              (mode != SaveMode.ErrorIfExists).toString)).resolveRelation(true)
        relationSchema = Some(r.schema)
        r
    }

    val plan = LogicalRelation(relation)
    if (!SnappyContext.internalTableSources.exists(_.equals(source))) {
      sessionCatalog.registerDataSourceTable(tableIdent, relationSchema,
        Array.empty[String], source, params, relation)
    }
    snappyContextFunctions.postRelationCreation(relation, this)
    plan
  }

  private[sql] def createTable(
      tableIdent: QualifiedTableName,
      provider: String,
      userSpecifiedSchema: Option[StructType],
      schemaDDL: Option[String],
      partitionColumns: Array[String],
      mode: SaveMode,
      options: Map[String, String],
      query: LogicalPlan,
      isBuiltIn: Boolean): LogicalPlan = {

    if (sessionCatalog.tableExists(tableIdent)) {
      mode match {
        case SaveMode.ErrorIfExists =>
          throw new AnalysisException(s"Table $tableIdent already exists. " +
              "If using SQL CREATE TABLE, you need to use the " +
              s"APPEND or OVERWRITE mode, or drop $tableIdent first.")
        case SaveMode.Ignore =>
          return sessionCatalog.lookupRelation(tableIdent, None)
        case _ =>
      }
    }

    val clusterMode = SnappyContext.getClusterMode(sc)
    val plan = clusterMode match {
      // for smart connector mode create the table here and allow
      // further processing to load the data
      case ThinClientConnectorMode(_, _) =>
        val userSchema = userSpecifiedSchema.getOrElse(
          Dataset.ofRows(sqlContext.sparkSession, query).schema)
        sessionCatalog.asInstanceOf[ConnectorCatalog].connectorHelper.createTable(tableIdent,
          provider, Option(userSchema), schemaDDL, mode, options, isBuiltIn)
        createTableAsSelect(tableIdent, provider, Option(userSchema), schemaDDL,
          partitionColumns, SaveMode.Append, options, query, isBuiltIn)
      case _ =>
        createTableAsSelect(tableIdent, provider, userSpecifiedSchema, schemaDDL,
          partitionColumns, mode, options, query, isBuiltIn)
    }

    plan
  }

  /**
   * Create an external table with given options.
   */
  private[sql] def createTableAsSelect(
      tableIdent: QualifiedTableName,
      provider: String,
      userSpecifiedSchema: Option[StructType],
      schemaDDL: Option[String],
      partitionColumns: Array[String],
      mode: SaveMode,
      options: Map[String, String],
      query: LogicalPlan,
      isBuiltIn: Boolean): LogicalPlan = {

    // add tableName in properties if not already present
    // add allowExisting in properties used by some implementations
    val dbtableProp = JdbcExtendedUtils.DBTABLE_PROPERTY
    val params = if (options.keysIterator.exists(_.equalsIgnoreCase(
      dbtableProp))) {
      options
    }
    else {
      options + (dbtableProp -> tableIdent.toString)
    } + (JdbcExtendedUtils.ALLOW_EXISTING_PROPERTY ->
        (mode != SaveMode.ErrorIfExists).toString)

    val source = if (isBuiltIn) SnappyContext.getProvider(provider,
      onlyBuiltIn = true)
    else provider
    val overwrite = mode == SaveMode.Overwrite

    val insertRelation = if (sessionCatalog.tableExists(tableIdent)) {
      mode match {
        case SaveMode.ErrorIfExists =>
          throw new AnalysisException(s"Table $tableIdent already exists. " +
              "If using SQL CREATE TABLE, you need to use the " +
              s"APPEND or OVERWRITE mode, or drop $tableIdent first.")
        case SaveMode.Ignore =>
          return sessionCatalog.lookupRelation(tableIdent, None)
        case _ =>
          // Check if the specified data source match the data source
          // of the existing table.
          val plan = new PreprocessTableInsertOrPut(sessionState.conf).apply(
            sessionState.catalog.lookupRelation(tableIdent))
          EliminateSubqueryAliases(plan) match {
            case LogicalRelation(ir: InsertableRelation, _, _) => Some(ir)
            case o => throw new AnalysisException(
              s"Saving data in ${o.toString} is not supported.")
          }
      }
    } else None

    val (relation, schema) = schemaDDL match {
      case Some(cols) => (JdbcExtendedUtils.externalResolvedDataSource(self,
        cols, source, mode, params, Some(query)), None)

      case None =>
        val data = Dataset.ofRows(this, query)
        val df = userSpecifiedSchema match {
          // If we are inserting into an existing table, just use the existing schema.
          case Some(s) =>
            if (s.size != data.schema.size) {
              throw new AnalysisException(s"The column number " +
                  s"of the specified schema[$s] "
                  + s"doesn't match the data schema[${data.schema}]'s")
            }
            s.zip(data.schema).
                find(x => x._1.dataType != x._2.dataType) match {
              case Some(_) => throw new AnalysisException(s"The column types " +
                  s"of the specified schema[$s] " +
                  s"doesn't match the data schema[${data.schema}]'s")
              case None => // do nothing
            }
            data.toDF(s.fieldNames: _*)
          case None => data
        }

        insertRelation match {
          case Some(ir) =>
            var success = false
            try {
              ir.insert(data, overwrite)
              success = true
              (ir, Some(ir.schema))
            } finally {
              if (!success) ir match {
                case dr: DestroyRelation =>
                  if (!dr.tableExists) dr.destroy(ifExists = false)
                case _ =>
              }
            }
          case None =>
            val r = DataSource(self,
              className = source,
              userSpecifiedSchema = userSpecifiedSchema,
              partitionColumns = partitionColumns,
              options = params).write(mode, df)
            (r, Some(r.schema))
        }
    }

    // need to register if not existing in catalog
    if (insertRelation.isEmpty || overwrite) {
      if (!SnappyContext.internalTableSources.exists(_.equals(source))) {
        sessionCatalog.registerDataSourceTable(tableIdent, schema,
          partitionColumns, source, params, relation)
      }
      snappyContextFunctions.postRelationCreation(relation, this)
    }
    LogicalRelation(relation)
  }

  private[sql] def addBaseTableOption(baseTable: Option[_],
      options: Map[String, String]): Map[String, String] = baseTable match {
    // TODO: SW: proper schema handling here and everywhere else in our query
    // processing rules as well as of Catalyst
    case Some(t: TableIdentifier) => options + (JdbcExtendedUtils
        .BASETABLE_PROPERTY -> sessionCatalog.formatTableName(t.table))
    case Some(s: String) => options + (JdbcExtendedUtils
        .BASETABLE_PROPERTY -> sessionCatalog.formatTableName(s).toString)
    case _ => options
  }

  /**
   * Drop a SnappyData table created by a call to SnappyContext.createTable,
   * createExternalTable or registerTempTable.
   *
   * @param tableName table to be dropped
   * @param ifExists  attempt drop only if the table exists
   */
  def dropTable(tableName: String, ifExists: Boolean = false): Unit =
    dropTable(sessionCatalog.newQualifiedTableName(tableName), ifExists)

  /**
   * Drop a SnappyData table created by a call to SnappyContext.createTable,
   * createExternalTable or registerTempTable.
   *
   * @param tableIdent table to be dropped
   * @param ifExists   attempt drop only if the table exists
   */
  private[sql] def dropTable(tableIdent: QualifiedTableName,
      ifExists: Boolean): Unit = {

    SnappyContext.getClusterMode(sc) match {
      case ThinClientConnectorMode(_, _) =>
        val isTempTable = sessionCatalog.isTemporaryTable(tableIdent)
        if (!isTempTable) {
          sessionCatalog.asInstanceOf[ConnectorCatalog].connectorHelper.dropTable(tableIdent, ifExists)
          return
        }
      case _ =>
    }

    val plan = try {
      sessionCatalog.lookupRelation(tableIdent)
    } catch {
      case tnfe: TableNotFoundException =>
        if (ifExists) return else throw tnfe
      case NonFatal(_) =>
        // table loading may fail due to an initialization exception
        // in relation, so try to remove from hive catalog in any case
        try {
          sessionCatalog.unregisterDataSourceTable(tableIdent, None)
          return
        } catch {
          case NonFatal(e) =>
            if (ifExists) return
            else throw new TableNotFoundException(
              s"Table '$tableIdent' not found", Some(e))
        }
    }
    // additional cleanup for external and temp tables, if required
    plan match {
      case LogicalRelation(br, _, _) =>
        br match {
          case p: ParentRelation =>
            // fail if any existing dependents
            val dependents = p.getDependents(sessionCatalog)
            if (dependents.nonEmpty) {
              throw new AnalysisException(s"Object $tableIdent cannot be " +
                  "dropped because of dependent objects: " +
                  s"${dependents.mkString(",")}")
            }
          case _ => // ignore
        }
        val isTempTable = sessionCatalog.isTemporaryTable(tableIdent)
        cacheManager.uncacheQuery(Dataset.ofRows(this, plan))
        if (isTempTable) {
          // This is due to temp table
          // can be made from a backing relation like Parquet or Hadoop
          sessionCatalog.unregisterTable(tableIdent)
        }
        br match {
          case d: DestroyRelation => d.destroy(ifExists)
            sessionCatalog.unregisterDataSourceTable(tableIdent, Some(br))
          case _ => if (!isTempTable) {
            sessionCatalog.unregisterDataSourceTable(tableIdent, Some(br))
          }
        }
      case _ => // This is a temp table with no relation as source
        cacheManager.uncacheQuery(Dataset.ofRows(this, plan))
        sessionCatalog.unregisterTable(tableIdent)
    }
  }

  /**
   * Set current database/schema.
   *
   * @param schemaName schema name which goes in the catalog
   */
  def setSchema(schemaName: String): Unit = {
    sessionCatalog.setSchema(schemaName)
  }

  /**
   * Create an index on a table.
   *
   * @param indexName    Index name which goes in the catalog
   * @param baseTable    Fully qualified name of table on which the index is created.
   * @param indexColumns Columns on which the index has to be created along with the
   *                     sorting direction.The direction of index will be ascending
   *                     if value is true and descending when value is false.
   *                     Direction can be specified as null
   * @param options      Options for indexes. For e.g.
   *                     column table index - ("COLOCATE_WITH"->"CUSTOMER").
   *                     row table index - ("INDEX_TYPE"->"GLOBAL HASH") or ("INDEX_TYPE"->"UNIQUE")
   */
  def createIndex(indexName: String,
      baseTable: String,
      indexColumns: java.util.Map[String, java.lang.Boolean],
      options: java.util.Map[String, String]): Unit = {


    val indexCol = indexColumns.asScala.mapValues {
      case null => None
      case java.lang.Boolean.TRUE => Some(Ascending)
      case java.lang.Boolean.FALSE => Some(Descending)
    }

    createIndex(indexName, baseTable, indexCol.toMap, options.asScala.toMap)
  }

  /**
   * Create an index on a table.
   *
   * @param indexName    Index name which goes in the catalog
   * @param baseTable    Fully qualified name of table on which the index is created.
   * @param indexColumns Columns on which the index has to be created with the
   *                     direction of sorting. Direction can be specified as None.
   * @param options      Options for indexes. For e.g.
   *                     column table index - ("COLOCATE_WITH"->"CUSTOMER").
   *                     row table index - ("INDEX_TYPE"->"GLOBAL HASH") or ("INDEX_TYPE"->"UNIQUE")
   */
  def createIndex(indexName: String,
      baseTable: String,
      indexColumns: Map[String, Option[SortDirection]],
      options: Map[String, String]): Unit = {

    val tableIdent = sessionCatalog.newQualifiedTableName(baseTable)
    val indexIdent = sessionCatalog.newQualifiedTableName(indexName)
    createIndex(indexIdent, tableIdent, indexColumns, options)
  }

  /**
   * Create an index on a table.
   */
  private[sql] def createIndex(indexIdent: QualifiedTableName,
      tableIdent: QualifiedTableName,
      indexColumns: Map[String, Option[SortDirection]],
      options: Map[String, String]): Unit = {

    SnappyContext.getClusterMode(sc) match {
      case ThinClientConnectorMode(_, _) =>
        return sessionCatalog.asInstanceOf[ConnectorCatalog].connectorHelper.
            createIndex(indexIdent, tableIdent, indexColumns, options)
      case _ =>
    }

    if (indexIdent.database != tableIdent.database) {
      throw new AnalysisException(
        s"Index and table have different databases " +
            s"specified ${indexIdent.database} and ${tableIdent.database}")
    }
    if (!sessionCatalog.tableExists(tableIdent)) {
      throw new AnalysisException(
        s"Could not find $tableIdent in catalog")
    }
    sessionCatalog.lookupRelation(tableIdent) match {
      case LogicalRelation(ir: IndexableRelation, _, _) =>
        ir.createIndex(indexIdent,
          tableIdent,
          indexColumns,
          options)

      case _ => throw new AnalysisException(
        s"$tableIdent is not an indexable table")
    }
    SnappySession.clearAllCache()
  }

  private[sql] def getIndexTable(
      indexIdent: QualifiedTableName): QualifiedTableName = {
    // TODO: SW: proper schema handling required here
    new QualifiedTableName(Constant.INTERNAL_SCHEMA_NAME, indexIdent.table)
  }

  private def constructDropSQL(indexName: String,
      ifExists: Boolean): String = {

    val ifExistsClause = if (ifExists) "IF EXISTS" else ""

    s"DROP INDEX $ifExistsClause $indexName"
  }

  /**
   * Drops an index on a table
   *
   * @param indexName Index name which goes in catalog
   * @param ifExists  Drop if exists, else exit gracefully
   */
  def dropIndex(indexName: String, ifExists: Boolean): Unit = {
    dropIndex(sessionCatalog.newQualifiedTableName(indexName), ifExists)
  }

  /**
   * Drops an index on a table
   */
  def dropIndex(indexName: QualifiedTableName, ifExists: Boolean): Unit = {

    SnappyContext.getClusterMode(sc) match {
      case ThinClientConnectorMode(_, _) =>
        return sessionCatalog.asInstanceOf[ConnectorCatalog].connectorHelper.dropIndex(indexName, ifExists)
      case _ =>
    }

    val indexIdent = getIndexTable(indexName)

    // Since the index does not exist in catalog, it may be a row table index.
    if (!sessionCatalog.tableExists(indexIdent)) {
      dropRowStoreIndex(indexName.toString(), ifExists)
    } else {
      sessionCatalog.lookupRelation(indexIdent) match {
        case LogicalRelation(dr: DependentRelation, _, _) =>
          // Remove the index from the bse table props
          val baseTableIdent = sessionCatalog.newQualifiedTableName(dr.baseTable.get)
          sessionCatalog.lookupRelation(baseTableIdent) match {
            case LogicalRelation(cr: ColumnFormatRelation, _, _) =>
              cr.removeDependent(dr, sessionCatalog)
              cr.dropIndex(indexIdent, baseTableIdent, ifExists)
          }

        case _ => if (!ifExists) throw new AnalysisException(
          s"No index found for $indexName")
      }
    }
    SnappySession.clearAllCache()
  }

  private def dropRowStoreIndex(indexName: String, ifExists: Boolean): Unit = {
    val connProperties = ExternalStoreUtils.validateAndGetAllProps(
      Some(this), new mutable.HashMap[String, String])
    val conn = JdbcUtils.createConnectionFactory(connProperties.url,
      connProperties.connProps)()
    try {
      val sql = constructDropSQL(indexName, ifExists)
      JdbcExtendedUtils.executeUpdate(sql, conn)
    } catch {
      case sqle: SQLException =>
        if (sqle.getMessage.contains("No suitable driver found")) {
          throw new AnalysisException(s"${sqle.getMessage}\n" +
              "Ensure that the 'driver' option is set appropriately and " +
              "the driver jars available (--jars option in spark-submit).")
        } else {
          throw sqle
        }
    } finally {
      conn.close()
    }
  }

  /**
   * Insert one or more [[org.apache.spark.sql.Row]] into an existing table
   * A user can insert a DataFrame using foreachPartition...
   * {{{
   *         someDataFrame.foreachPartition (x => snappyContext.insert
   *            ("MyTable", x.toSeq)
   *         )
   * }}}
   *
   * @param tableName table name for the insert operation
   * @param rows      list of rows to be inserted into the table
   * @return number of rows inserted
   */
  @DeveloperApi
  def insert(tableName: String, rows: Row*): Int = {
    sessionCatalog.lookupRelation(sessionCatalog.newQualifiedTableName(tableName)) match {
      case LogicalRelation(r: RowInsertableRelation, _, _) => r.insert(rows)
      case _ => throw new AnalysisException(
        s"$tableName is not a row insertable table")
    }
  }

  /**
   * Insert one or more [[org.apache.spark.sql.Row]] into an existing table
   * A user can insert a DataFrame using foreachPartition...
   * {{{
   *         someDataFrame.foreachPartition (x => snappyContext.insert
   *            ("MyTable", x.toSeq)
   *         )
   * }}}
   *
   * @param tableName table name for the insert operation
   * @param rows      list of rows to be inserted into the table
   * @return number of rows successfully put
   * @return number of rows inserted
   */
  @Experimental
  def insert(tableName: String, rows: java.util.ArrayList[java.util.ArrayList[_]]): Int = {
    val convertedRowSeq: Seq[Row] = rows.asScala.map(row => convertListToRow(row))
    sessionCatalog.lookupRelation(sessionCatalog.newQualifiedTableName(tableName)) match {
      case LogicalRelation(r: RowInsertableRelation, _, _) => r.insert(convertedRowSeq)
      case _ => throw new AnalysisException(
        s"$tableName is not a row insertable table")
    }
  }

  /**
   * Upsert one or more [[org.apache.spark.sql.Row]] into an existing table
   * upsert a DataFrame using foreachPartition...
   * {{{
   *         someDataFrame.foreachPartition (x => snappyContext.put
   *            ("MyTable", x.toSeq)
   *         )
   * }}}
   *
   * @param tableName table name for the put operation
   * @param rows      list of rows to be put on the table
   * @return number of rows successfully put
   */
  @DeveloperApi
  def put(tableName: String, rows: Row*): Int = {
    sessionCatalog.lookupRelation(sessionCatalog.newQualifiedTableName(tableName)) match {
      case LogicalRelation(r: RowPutRelation, _, _) => r.put(rows)
      case _ => throw new AnalysisException(
        s"$tableName is not a row upsertable table")
    }
  }

  /**
   * Update all rows in table that match passed filter expression
   * {{{
   *   snappyContext.update("jdbcTable", "ITEMREF = 3" , Row(99) , "ITEMREF" )
   * }}}
   *
   * @param tableName        table name which needs to be updated
   * @param filterExpr       SQL WHERE criteria to select rows that will be updated
   * @param newColumnValues  A single Row containing all updated column
   *                         values. They MUST match the updateColumn list
   *                         passed
   * @param updateColumns    List of all column names being updated
   * @return
   */
  @DeveloperApi
  def update(tableName: String, filterExpr: String, newColumnValues: Row,
      updateColumns: String*): Int = {
    sessionCatalog.lookupRelation(sessionCatalog.newQualifiedTableName(tableName)) match {
      case LogicalRelation(u: UpdatableRelation, _, _) =>
        u.update(filterExpr, newColumnValues, updateColumns)
      case _ => throw new AnalysisException(
        s"$tableName is not an updatable table")
    }
  }

  /**
   * Update all rows in table that match passed filter expression
   * {{{
   *   snappyContext.update("jdbcTable", "ITEMREF = 3" , Row(99) , "ITEMREF" )
   * }}}
   *
   * @param tableName       table name which needs to be updated
   * @param filterExpr      SQL WHERE criteria to select rows that will be updated
   * @param newColumnValues A list containing all the updated column
   *                        values. They MUST match the updateColumn list
   *                        passed
   * @param updateColumns   List of all column names being updated
   * @return
   */
  @Experimental
  def update(tableName: String, filterExpr: String, newColumnValues: java.util.ArrayList[_],
      updateColumns: java.util.ArrayList[String]): Int = {
    sessionCatalog.lookupRelation(sessionCatalog.newQualifiedTableName(tableName)) match {
      case LogicalRelation(u: UpdatableRelation, _, _) =>
        u.update(filterExpr, convertListToRow(newColumnValues), updateColumns.asScala)
      case _ => throw new AnalysisException(
        s"$tableName is not an updatable table")
    }
  }

  /**
   * Upsert one or more [[org.apache.spark.sql.Row]] into an existing table
   * upsert a DataFrame using foreachPartition...
   * {{{
   *         someDataFrame.foreachPartition (x => snappyContext.put
   *            ("MyTable", x.toSeq)
   *         )
   * }}}
   *
   * @param tableName table name for the put operation
   * @param rows      list of rows to be put on the table
   * @return number of rows successfully put
   */
  @Experimental
  def put(tableName: String, rows: java.util.ArrayList[java.util.ArrayList[_]]): Int = {
    sessionCatalog.lookupRelation(sessionCatalog.newQualifiedTableName(tableName)) match {
      case LogicalRelation(r: RowPutRelation, _, _) =>
        r.put(rows.asScala.map(row => convertListToRow(row)))
      case _ => throw new AnalysisException(
        s"$tableName is not a row upsertable table")
    }
  }


  /**
   * Delete all rows in table that match passed filter expression
   *
   * @param tableName  table name
   * @param filterExpr SQL WHERE criteria to select rows that will be updated
   * @return number of rows deleted
   */
  @DeveloperApi
  def delete(tableName: String, filterExpr: String): Int = {
    sessionCatalog.lookupRelation(sessionCatalog.newQualifiedTableName(tableName)) match {
      case LogicalRelation(d: DeletableRelation, _, _) => d.delete(filterExpr)
      case _ => throw new AnalysisException(
        s"$tableName is not a deletable table")
    }
  }

  private def convertListToRow(row: java.util.ArrayList[_]): Row = {
    val rowAsArray: Array[Any] = row.asScala.toArray
    new GenericRow(rowAsArray)
  }


  /**
   * Fetch the topK entries in the Approx TopK synopsis for the specified
   * time interval. See _createTopK_ for how to create this data structure
   * and associate this to a base table (i.e. the full data set). The time
   * interval specified here should not be less than the minimum time interval
   * used when creating the TopK synopsis.
   *
   * @todo provide an example and explain the returned DataFrame. Key is the
   *       attribute stored but the value is a struct containing
   *       count_estimate, and lower, upper bounds? How many elements are
   *       returned if K is not specified?
   * @param topKName  - The topK structure that is to be queried.
   * @param startTime start time as string of the format "yyyy-mm-dd hh:mm:ss".
   *                  If passed as null, oldest interval is considered as the start interval.
   * @param endTime   end time as string of the format "yyyy-mm-dd hh:mm:ss".
   *                  If passed as null, newest interval is considered as the last interval.
   * @param k         Optional. Number of elements to be queried.
   *                  This is to be passed only for stream summary
   * @return returns the top K elements with their respective frequencies between two time
   */
  def queryApproxTSTopK(topKName: String,
      startTime: String = null, endTime: String = null,
      k: Int = -1): DataFrame =
    snappyContextFunctions.queryTopK(this, topKName,
      startTime, endTime, k)

  /**
   * @todo why do we need this method? K is optional in the above method
   */
  def queryApproxTSTopK(topKName: String,
      startTime: Long, endTime: Long): DataFrame =
    queryApproxTSTopK(topKName, startTime, endTime, -1)

  def queryApproxTSTopK(topK: String,
      startTime: Long, endTime: Long, k: Int): DataFrame =
    snappyContextFunctions.queryTopK(this, topK, startTime, endTime, k)

  def setPreparedQuery(preparePhase: Boolean, paramSet: ParameterValueSet): Unit =
    sessionState.setPreparedQuery(preparePhase, paramSet)
}

private class FinalizeSession(session: SnappySession)
    extends FinalizeObject(session, true) {

  private var sessionId = session.id

  override def getHolder: FinalizeHolder = FinalizeObject.getServerHolder

  override protected def doFinalize(): Boolean = {
    if (sessionId != SnappySession.INVALID_ID) {
      SnappySession.clearSessionCache(sessionId)
      sessionId = SnappySession.INVALID_ID
    }
    true
  }

  override protected def clearThis(): Unit = {
    sessionId = SnappySession.INVALID_ID
  }
}

object SnappySession extends Logging {

  private[spark] val INVALID_ID = -1
  private[this] val ID = new AtomicInteger(0)

  private[this] val bucketProfileListener = new ProfileListener {

    override def profileCreated(profile: Profile): Unit = {
      // clear all plans pessimistically for now
      clearAllCache(onlyQueryPlanCache = true)
    }

    override def profileUpdated(profile: Profile): Unit = {}

    override def profileRemoved(profile: Profile, destroyed: Boolean): Unit = {
      // clear all plans pessimistically for now
      clearAllCache(onlyQueryPlanCache = true)
    }
  }

  private def findShuffleDependencies(rdd: RDD[_]): Seq[Int] = {
    rdd.dependencies.flatMap {
      case s: ShuffleDependency[_, _, _] => if (s.rdd ne rdd) {
        s.shuffleId +: findShuffleDependencies(s.rdd)
      } else s.shuffleId :: Nil

      case d => if (d.rdd ne rdd) findShuffleDependencies(d.rdd) else Nil
    }
  }

<<<<<<< HEAD
  private def checkPlanCaching(df: DataFrame, executedPlan: SparkPlan,
      session: SnappySession) = {
    val nocaching = session.getContextObject[Boolean](
      CachedPlanHelperExec.NOCACHING_KEY).getOrElse(false)
    if (nocaching) {
      throw new EntryExistsException("uncached plan", df) // don't cache
    }
  }

  private def _getAllParamLiterals(queryplan: QueryPlan[_]): Array[ParamLiteral] = {
    def collectFromProduct(p: Product, result: ArrayBuffer[ParamLiteral]): Unit = {
      (0 until p.productArity).foreach { i =>
        val elem = p.productElement(i)
        elem match {
          case p@ParamLiteral(_, _, _, false) => result += p
          case pc: Product => collectFromProduct(pc, result)
          case _ => // do nothing
        }
      }
    }
    val res = new ArrayBuffer[ParamLiteral]()
    collectFromProduct(queryplan, res)
    res.toSet.toArray
  }

  private def getAllParamLiterals(queryplan: SparkPlan, isParam: Boolean): Array[ParamLiteral] = {
=======
  private def getAllParamLiterals(queryplan: QueryPlan[_]): Array[ParamLiteral] = {
>>>>>>> 9e636d88
    val res = new ArrayBuffer[ParamLiteral]()
    queryplan transformAllExpressions {
      case p@ParamLiteral(_, _, _, isParameter) if isParameter == isParam => res += p
        p
    }
    res.toSet.toArray
  }

  def countParameters(plan: LogicalPlan): Int = {
    var countParams = 0
    plan transformAllExpressions {
      case pc: ParamConstants =>
        countParams = countParams + 1
        pc
    }
    countParams
  }

  private def evaluatePlan(df: DataFrame,
      session: SnappySession, key: CachedKey = null): (CachedDataFrame, Map[String, String]) = {
    val executedPlan = df.queryExecution.executedPlan match {
      case WholeStageCodegenExec(CachedPlanHelperExec(plan, _)) => plan
      case plan => plan
    }

    if (key != null) {
      val nocaching = session.getContextObject[Boolean](
        CachedPlanHelperExec.NOCACHING_KEY).getOrElse(false)
      if (nocaching) {
        key.invalidatePlan
      }
      else {
<<<<<<< HEAD
        val params1 = getAllParamLiterals(executedPlan, false)

        // println(s"params1 = ${params1.toSet} AND params2 = ${params2.toSet}")
=======
        val params1 = getAllParamLiterals(executedPlan)
>>>>>>> 9e636d88
        if (!(params1.deep == key.pls.deep)) {
          key.invalidatePlan
        }

        val paramsCountLogical = countParameters(df.queryExecution.logical)
        val paramsCountExecuted = getAllParamLiterals(executedPlan, true).length
        if (!(paramsCountExecuted == paramsCountLogical)) {
          key.invalidatePlan
        }
      }
    }
    // keep the broadcast hash join plans and their references as well
    val allbroadcastplans = session.getContextObject[mutable.Map[BroadcastHashJoinExec,
        ArrayBuffer[Any]]](CachedPlanHelperExec.BROADCASTS_KEY).getOrElse(
      mutable.Map.empty[BroadcastHashJoinExec, ArrayBuffer[Any]])

    val (cachedRDD, shuffleDeps, rddId, localCollect) = executedPlan match {
      case _: ExecutedCommandExec | _: ExecutedCommand | _: ExecutePlan =>
        throw new EntryExistsException("uncached plan", df) // don't cache
      case plan: CollectAggregateExec =>
        (null, findShuffleDependencies(plan.childRDD).toArray,
            plan.childRDD.id, true)
      case _: LocalTableScanExec =>
        (null, Array.empty[Int], -1, false) // cache plan but no cached RDD
      case _ if allbroadcastplans.nonEmpty =>
        (null, Array.empty[Int], -1, false) // cache plan but no cached RDD
      case _ =>
        val rdd = executedPlan match {
          case plan: CollectLimitExec => plan.child.execute()
          case _ => df.queryExecution.executedPlan.execute()
        }

        // TODO: Skipping the adding of profile listener in case of
        // ThinClientConnectorMode, confirm with Sumedh whether something
        // more needs to be done
        SnappyContext.getClusterMode(session.sparkContext) match {
          case ThinClientConnectorMode(_, _) =>
          case _ =>
            // add profile listener for all regions that are using cached
            // partitions of their "leader" region
            if (rdd.getNumPartitions > 0) {
              session.sessionState.leaderPartitions.keysIterator.foreach(
                addBucketProfileListener)
            }
        }
        (rdd, findShuffleDependencies(rdd).toArray, rdd.id, false)
    }

    // keep references as well
    // filter unvisited literals. If the query is on a view for example the
    // modified tpch query no 15, It even picks those literal which we don't want.
    var allLiterals: Array[LiteralValue] = Array.empty
    if (key != null && key.valid) {
      allLiterals = (CachedPlanHelperExec.allLiterals(
        session.getContextObject[ArrayBuffer[ArrayBuffer[Any]]](
          CachedPlanHelperExec.REFERENCES_KEY).getOrElse(Seq.empty)
      )).filter(!_.collectedForPlanCaching)

      allLiterals.foreach(_.collectedForPlanCaching = true)
    }
    val cdf = new CachedDataFrame(df, cachedRDD, shuffleDeps, rddId,
      localCollect, allLiterals, allbroadcastplans)

    // Now check if optimization plans have been applied such that
    val queryHints = session.synchronized {
      val hints = session.queryHints.toMap
      session.clearQueryData()
      hints
    }
    (cdf, queryHints)
  }

  private[this] val planCache = {
    val loader = new CacheLoader[CachedKey,
        (CachedDataFrame, Map[String, String])] {
      override def load(key: CachedKey): (CachedDataFrame,
          Map[String, String]) = {
        val session = key.session
        val df = session.executeSQL(key.sqlText)
        val plan = df.queryExecution.executedPlan
        // if this has in-memory caching then don't cache the first time
        // since plan can change once caching is done (due to size stats)
        if (plan.find(_.isInstanceOf[InMemoryTableScanExec]).isDefined) {
          (null, null)
        } else {
          evaluatePlan(df, session, key)
        }
      }
    }
    CacheBuilder.newBuilder().maximumSize(300).build(loader)
  }

  //noinspection ScalaStyle
  def getPlanCache = planCache

  var currCachedKey: CachedKey = _

  private[spark] def addBucketProfileListener(pr: PartitionedRegion): Unit = {
    val advisers = pr.getRegionAdvisor.getAllBucketAdvisorsHostedAndProxies
        .values().iterator()
    while (advisers.hasNext) {
      advisers.next().addProfileChangeListener(bucketProfileListener)
    }
  }

  class CachedKey(
      val session: SnappySession, val lp: LogicalPlan,
      val sqlText: String, val hintHashcode: Int, val pls: Array[ParamLiteral]) {

    override def hashCode(): Int = {
      (session, lp, hintHashcode).hashCode()
    }

    override def equals(obj: Any): Boolean = {
      obj match {
        case x: CachedKey =>
          (x.session, x.lp, x.hintHashcode).equals(session, lp, hintHashcode)
        case _ => false
      }
    }

    var valid = true
    def invalidatePlan = valid = false
  }

  object CachedKey {
    def apply(session: SnappySession, lp: LogicalPlan, sqlText: String, pls:
    ArrayBuffer[ParamLiteral]): CachedKey = {

      def normalizeExprIds: PartialFunction[Expression, Expression] = {
        case s: ScalarSubquery =>
          s.copy(exprId = ExprId(0))
        case e: Exists =>
          e.copy(exprId = ExprId(0))
        case p: PredicateSubquery =>
          p.copy(exprId = ExprId(0))
        case a: AttributeReference =>
          AttributeReference(a.name, a.dataType, a.nullable)(exprId = ExprId(0))
        case a: Alias =>
          Alias(a.child, a.name)(exprId = ExprId(0))
        case l@ListQuery(query, _) =>
          val xx = l.copy(query =
              query.transform(transformExprID),
            exprId = ExprId(0))
          xx
        case ae: AggregateExpression =>
          val eee = ae.copy(resultId = ExprId(0))
          eee
      }

      def transformExprID: PartialFunction[LogicalPlan, LogicalPlan] = {
        case q: LogicalPlan => q.transformAllExpressions(normalizeExprIds)
        case f@Filter(condition, child) => f.copy(
          condition = condition.transform(normalizeExprIds),
          child = child.transformAllExpressions(normalizeExprIds))
      }

      // normalize lp so that two queries can be determined to be equal
      val tlp = lp.transform(transformExprID)
      new CachedKey(session, tlp, sqlText, session.queryHints.hashCode(), pls.toArray)
    }
  }

  def getPlan(session: SnappySession, sqlText: String): CachedDataFrame = {
    try {
      val lp = session.onlyParseSQL(sqlText)
      val currentWrappedConstants = session.getContextObject[mutable.ArrayBuffer[ParamLiteral]](
        CachedPlanHelperExec.WRAPPED_CONSTANTS) match {
        case Some(list) => list
        case None => mutable.ArrayBuffer.empty[ParamLiteral]
      }
      val key = CachedKey(session, lp, sqlText, currentWrappedConstants)
      val evaluation = planCache.getUnchecked(key)
      if (!key.valid) planCache.invalidate(key)
      var cachedDF = evaluation._1
      var queryHints = evaluation._2
<<<<<<< HEAD
      logDebug(s"sqlText = ${sqlText} and cachedDataframe = " +
          System.identityHashCode(cachedDF) + " key = " + CachedKey + " session = " + System.identityHashCode(session))
      //println(s"sqlText = ${sqlText} and cachedDataframe = " +
      //  System.identityHashCode(cachedDF) + " key = " + CachedKey + " session = " + System.identityHashCode(session))
      if (cachedDF != null) {
        //println(s"lp = ${lp} and executed plan = ${cachedDF.queryExecution.executedPlan}")
      }
      val pcache = getPlanCache.asMap()
=======
>>>>>>> 9e636d88

      // if null has been returned, then evaluate
      if (cachedDF eq null) {
        val df = session.executeSQL(sqlText)
        val evaluation = evaluatePlan(df, session)
        // default is enable caching
        if (!java.lang.Boolean.getBoolean("DISABLE_PLAN_CACHING")) {
          if (queryHints eq null) {
            // put token to cache from next call
            planCache.put(key, (null, Map.empty))
          } else {
            planCache.put(key, evaluation)
          }
        }
        cachedDF = evaluation._1
        queryHints = evaluation._2
      } else {
        cachedDF.clearCachedShuffleDeps(session.sparkContext)
        cachedDF.reset()
      }
      if (key.valid) {
        CachedPlanHelperExec.replaceConstants(cachedDF.allLiterals, lp,
          currentWrappedConstants, session.sessionState.pvs)
        cachedDF.reprepareBroadcast(currentWrappedConstants, session.sessionState.pvs)
      }
      // set the query hints as would be set at the end of un-cached sql()
      session.synchronized {
        session.queryHints.clear()
        session.queryHints ++= queryHints
      }
      cachedDF
    } catch {
      case e: UncheckedExecutionException => e.getCause match {
        case ee: EntryExistsException => new CachedDataFrame(
          ee.getOldValue.asInstanceOf[DataFrame], null, Array.empty, -1, false)
        case t => throw t
      }
      case ee: EntryExistsException => new CachedDataFrame(
        ee.getOldValue.asInstanceOf[DataFrame], null, Array.empty, -1, false)
    }
  }

  private def newId(): Int = {
    val id = ID.incrementAndGet()
    if (id != INVALID_ID) id
    else ID.incrementAndGet()
  }

  private[spark] def clearSessionCache(sessionId: Long): Unit = {
    val iter = planCache.asMap().keySet().iterator()
    while (iter.hasNext) {
      val item = iter.next()
      val session = item.asInstanceOf[CachedKey].session
      if (session.id == sessionId) {
        iter.remove()
      }
    }
  }

  def clearAllCache(onlyQueryPlanCache: Boolean = false): Unit = {
    if (!SnappyTableStatsProviderService.suspendCacheInvalidation) {
      planCache.invalidateAll()
      if (!onlyQueryPlanCache) {
        CodeGeneration.clearAllCache()
        val sc = SnappyContext.globalSparkContext
        if (sc ne null) {
          Utils.mapExecutors(sc, (_, _) => {
            CodeGeneration.clearAllCache()
            Iterator.empty
          })
        }
      }
    }
  }

  // TODO: hemant : Its clumsy design to use where SnappySession.Builder
  // is using the SparkSession object's functions. This needs to be revisited
  // once we decide on how our Builder API should be.
  def getOrCreate(sc: SparkContext): SnappySession = {
    // TODO: hemant - Is this needed for Snappy. Snappy should always use newSession.
    // Get the session from current thread's active session.
    var session = SparkSession.getActiveSession.orNull
    if ((session ne null) && !session.sparkContext.isStopped) {
      return session.asInstanceOf[SnappySession]
    }

    // Global synchronization so we will only set the default session once.
    SparkSession.synchronized {
      // If the current thread does not have an active session, get it from the global session.
      session = SparkSession.getDefaultSession.orNull
      if ((session ne null) && !session.sparkContext.isStopped) {
        return session.asInstanceOf[SnappySession]
      }

      session = new SnappySession(sc, None)
      SparkSession.setDefaultSession(session)

      // Register a successfully instantiated context to the singleton.
      // This should be at the end of the class definition so that the
      // singleton is updated only if there is no exception in the
      // construction of the instance.
      sc.addSparkListener(new SparkListener {
        override def onApplicationEnd(
            applicationEnd: SparkListenerApplicationEnd): Unit = {
          SparkSession.setDefaultSession(null)
          SparkSession.sqlListener.set(null)
        }
      })
    }

    session.asInstanceOf[SnappySession]
  }
}

private final class Expr(val name: String, val e: Expression) {
  override def equals(o: Any): Boolean = o match {
    case other: Expr => name == other.name && e.semanticEquals(other.e)
    case _ => false
  }

  override def hashCode: Int = ClientResolverUtils.fastHashLong(
    name.hashCode.toLong << 32 | e.semanticHash().toLong)
}<|MERGE_RESOLUTION|>--- conflicted
+++ resolved
@@ -1695,36 +1695,7 @@
     }
   }
 
-<<<<<<< HEAD
-  private def checkPlanCaching(df: DataFrame, executedPlan: SparkPlan,
-      session: SnappySession) = {
-    val nocaching = session.getContextObject[Boolean](
-      CachedPlanHelperExec.NOCACHING_KEY).getOrElse(false)
-    if (nocaching) {
-      throw new EntryExistsException("uncached plan", df) // don't cache
-    }
-  }
-
-  private def _getAllParamLiterals(queryplan: QueryPlan[_]): Array[ParamLiteral] = {
-    def collectFromProduct(p: Product, result: ArrayBuffer[ParamLiteral]): Unit = {
-      (0 until p.productArity).foreach { i =>
-        val elem = p.productElement(i)
-        elem match {
-          case p@ParamLiteral(_, _, _, false) => result += p
-          case pc: Product => collectFromProduct(pc, result)
-          case _ => // do nothing
-        }
-      }
-    }
-    val res = new ArrayBuffer[ParamLiteral]()
-    collectFromProduct(queryplan, res)
-    res.toSet.toArray
-  }
-
   private def getAllParamLiterals(queryplan: SparkPlan, isParam: Boolean): Array[ParamLiteral] = {
-=======
-  private def getAllParamLiterals(queryplan: QueryPlan[_]): Array[ParamLiteral] = {
->>>>>>> 9e636d88
     val res = new ArrayBuffer[ParamLiteral]()
     queryplan transformAllExpressions {
       case p@ParamLiteral(_, _, _, isParameter) if isParameter == isParam => res += p
@@ -1757,13 +1728,7 @@
         key.invalidatePlan
       }
       else {
-<<<<<<< HEAD
         val params1 = getAllParamLiterals(executedPlan, false)
-
-        // println(s"params1 = ${params1.toSet} AND params2 = ${params2.toSet}")
-=======
-        val params1 = getAllParamLiterals(executedPlan)
->>>>>>> 9e636d88
         if (!(params1.deep == key.pls.deep)) {
           key.invalidatePlan
         }
@@ -1940,17 +1905,6 @@
       if (!key.valid) planCache.invalidate(key)
       var cachedDF = evaluation._1
       var queryHints = evaluation._2
-<<<<<<< HEAD
-      logDebug(s"sqlText = ${sqlText} and cachedDataframe = " +
-          System.identityHashCode(cachedDF) + " key = " + CachedKey + " session = " + System.identityHashCode(session))
-      //println(s"sqlText = ${sqlText} and cachedDataframe = " +
-      //  System.identityHashCode(cachedDF) + " key = " + CachedKey + " session = " + System.identityHashCode(session))
-      if (cachedDF != null) {
-        //println(s"lp = ${lp} and executed plan = ${cachedDF.queryExecution.executedPlan}")
-      }
-      val pcache = getPlanCache.asMap()
-=======
->>>>>>> 9e636d88
 
       // if null has been returned, then evaluate
       if (cachedDF eq null) {
@@ -1972,8 +1926,8 @@
         cachedDF.reset()
       }
       if (key.valid) {
-        CachedPlanHelperExec.replaceConstants(cachedDF.allLiterals, lp,
-          currentWrappedConstants, session.sessionState.pvs)
+        CachedPlanHelperExec.replaceConstants(cachedDF.allLiterals, currentWrappedConstants,
+          session.sessionState.pvs)
         cachedDF.reprepareBroadcast(currentWrappedConstants, session.sessionState.pvs)
       }
       // set the query hints as would be set at the end of un-cached sql()
