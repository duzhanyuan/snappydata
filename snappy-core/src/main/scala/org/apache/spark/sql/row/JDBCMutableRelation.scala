package org.apache.spark.sql.row

import java.sql.{Connection, PreparedStatement}
import java.util.Properties

import scala.collection.mutable

import org.apache.spark.rdd.RDD
import org.apache.spark.sql._
import org.apache.spark.sql.collection.Utils
import org.apache.spark.sql.execution.ConnectionPool
import org.apache.spark.sql.execution.datasources.jdbc._
import org.apache.spark.sql.jdbc._
import org.apache.spark.sql.sources._
import org.apache.spark.sql.types._
import org.apache.spark.{Logging, Partition}

/**
 * A LogicalPlan implementation for an external row table whose contents
 * are retrieved using a JDBC URL or DataSource.
 */
class JDBCMutableRelation(
    val url: String,
    val table: String,
    val provider: String,
    mode: SaveMode,
    userSpecifiedString: String,
    parts: Array[Partition],
    val poolProperties: Map[String, String],
    val connProperties: Properties,
    val hikariCP: Boolean,
    val origOptions: Map[String, String],
    @transient override val sqlContext: SQLContext)
    extends BaseRelation
    with PrunedFilteredScan
    with InsertableRelation
    with RowInsertableRelation
    with UpdatableRelation
    with DeletableRelation
    with DestroyRelation
    with Logging {

  override val needConversion: Boolean = false

  val driver = DriverRegistry.getDriverClassName(url)

  final val dialect = JdbcDialects.get(url)

  // create table in external store once upfront
  val tableSchema = createTable(mode)

  override val schema: StructType =
    JDBCRDD.resolveTable(url, table, connProperties)

  final val schemaFields = Map(schema.fields.flatMap { f =>
    val name =
      if (f.metadata.contains("name")) f.metadata.getString("name") else f.name
    val nname = Utils.normalizeId(name)
    if (name != nname) {
      Iterator((name, f), (Utils.normalizeId(name), f))
    } else {
      Iterator((name, f))
    }
  }: _*)

  def createTable(mode: SaveMode): String = {
    var conn: Connection = null
    try {

<<<<<<< HEAD
      conn = ExternalStoreUtils.getConnection(url, connProperties,
        dialect, isLoner = Utils.isLoner(sqlContext.sparkContext))
      logInfo("Applying DDL : "+ url + " connproperties " + connProperties)

      var tableExists = JdbcExtendedUtils.tableExists(conn, table,
=======
      conn = JdbcUtils.createConnection(url, connProperties)
      var tableExists = JdbcExtendedUtils.tableExists(table, conn,
>>>>>>> 73e60921
        dialect, sqlContext)
      val tableSchema = JdbcExtendedUtils.getCurrentSchema(conn, dialect)
      if (mode == SaveMode.Ignore && tableExists) {
        return tableSchema
      }

      if (mode == SaveMode.ErrorIfExists && tableExists) {
        sys.error(s"Table $table already exists.")
      }

      if (mode == SaveMode.Overwrite && tableExists) {
        // truncate the table if possible
        val truncate = dialect match {
          case MySQLDialect | PostgresDialect => s"TRUNCATE TABLE $table"
          case d: JdbcExtendedDialect => d.truncateTable(table)
          case _ => ""
        }
        if (truncate != null && truncate.length > 0) {
          JdbcExtendedUtils.executeUpdate(truncate, conn)
        } else {
          JdbcUtils.dropTable(conn, table)
          tableExists = false
        }
      }

      // Create the table if the table didn't exist.
      if (!tableExists) {
        val sql = s"CREATE TABLE $table $userSpecifiedString"
        logInfo("Applying DDL : "+ sql)
        JdbcExtendedUtils.executeUpdate(sql, conn)
        dialect match {
          case d: JdbcExtendedDialect => d.initializeTable(table,
            sqlContext.conf.caseSensitiveAnalysis, conn)
          case _ => // Do Nothing
        }
      }
      tableSchema
    } catch {
      case sqle: java.sql.SQLException =>
        if (sqle.getMessage.contains("No suitable driver found")) {
          throw new AnalysisException(s"${sqle.getMessage}\n" +
              "Ensure that the 'driver' option is set appropriately and " +
              "the driver jars available (--jars option in spark-submit).")
        } else {
          throw sqle
        }
    } finally {
      if (conn != null) {
        conn.close()
      }
    }
  }

  final lazy val connector = JDBCMutableRelation.getConnector(table, driver,
    dialect, poolProperties, connProperties, hikariCP)

  override def buildScan(requiredColumns: Array[String],
      filters: Array[Filter]): RDD[Row] = {
    new JDBCRDD(
      sqlContext.sparkContext,
      connector,
      JDBCMutableRelation.pruneSchema(schemaFields, requiredColumns),
      table,
      requiredColumns,
      filters,
      parts,
      connProperties).asInstanceOf[RDD[Row]]
  }

  final val rowInsertStr = JDBCMutableRelation.getInsertString(table, schema)

  override def insert(data: DataFrame, overwrite: Boolean): Unit = {
    insert(data, if (overwrite) SaveMode.Overwrite else SaveMode.Append)
  }

  def insert(data: DataFrame, mode: SaveMode): Unit = {
    createTable(mode)
    insert(data)
  }

  def insert(data: DataFrame): Unit = {
    JdbcUtils.saveTable(data, url, table, connProperties)
  }

  // TODO: SW: should below all be executed from driver or some random executor?
  // at least the insert can be split into batches and modelled as an RDD

  override def insert(rows: Seq[Row]): Int = {
    val numRows = rows.length
    if (numRows == 0) {
      throw new IllegalArgumentException(
        "JDBCUpdatableRelation.insert: no rows provided")
    }
    val connection = ConnectionPool.getPoolConnection(table, None, dialect,
      poolProperties, connProperties, hikariCP)
    try {
      val stmt = connection.prepareStatement(rowInsertStr)
      if (numRows > 1) {
        for (row <- rows) {
          JDBCMutableRelation.setStatementParameters(stmt, schema.fields,
            row, dialect)
          stmt.addBatch()
        }
      } else {
        JDBCMutableRelation.setStatementParameters(stmt, schema.fields,
          rows.head, dialect)
      }
      val result = stmt.executeUpdate()
      stmt.close()
      result
    } finally {
      connection.close()
    }
  }

  override def executeUpdate(sql: String): Int = {
    val connection = ConnectionPool.getPoolConnection(table, None, dialect,
      poolProperties, connProperties, hikariCP)
    try {
      val stmt = connection.prepareStatement(sql)
      val result = stmt.executeUpdate()
      stmt.close()
      result
    } finally {
      connection.close()
    }
  }

  override def update(filterExpr: String, newColumnValues: Row,
      updateColumns: Seq[String]): Int = {
    val ncols = updateColumns.length
    if (ncols == 0) {
      throw new IllegalArgumentException(
        "JDBCUpdatableRelation.update: no columns provided")
    }
    val setFields = new Array[StructField](ncols)
    var index = 0
    // not using loop over index below because incoming Seq[...]
    // may not have efficient index lookup
    updateColumns.foreach { col =>
      setFields(index) = schemaFields.getOrElse(col, schemaFields.getOrElse(
        Utils.normalizeId(col), throw new AnalysisException(
          "JDBCUpdatableRelation: Cannot resolve column name " +
              s""""$col" among (${schema.fieldNames.mkString(", ")})""")))
      index += 1
    }
    val connection = ConnectionPool.getPoolConnection(table, None, dialect,
      poolProperties, connProperties, hikariCP)
    try {
      val setStr = updateColumns.mkString("SET ", "=?, ", "=?")
      val whereStr =
        if (filterExpr == null || filterExpr.isEmpty) ""
        else " WHERE " + filterExpr
      val stmt = connection.prepareStatement(s"UPDATE $table $setStr$whereStr")
      JDBCMutableRelation.setStatementParameters(stmt, setFields,
        newColumnValues, dialect)
      val result = stmt.executeUpdate()
      stmt.close()
      result
    } finally {
      connection.close()
    }
  }

  override def delete(filterExpr: String): Int = {
    val connection = ConnectionPool.getPoolConnection(table, None, dialect,
      poolProperties, connProperties, hikariCP)
    try {
      val whereStr =
        if (filterExpr == null || filterExpr.isEmpty) ""
        else "WHERE " + filterExpr
      val stmt = connection.prepareStatement(s"DELETE FROM $table $whereStr")
      val result = stmt.executeUpdate()
      stmt.close()
      result
    } finally {
      connection.close()
    }
  }

  override def destroy(ifExists: Boolean): Unit = {
    // clean up the connection pool on executors first
    Utils.mapExecutors(sqlContext,
      JDBCMutableRelation.removePool(table)).count()
    // then on the driver
    JDBCMutableRelation.removePool(table)
    // drop the external table using a non-pool connection
    val conn = ExternalStoreUtils.getConnection(url, connProperties,
      dialect, isLoner = Utils.isLoner(sqlContext.sparkContext))
    try {
      JdbcExtendedUtils.dropTable(conn, table, dialect, sqlContext, ifExists)
    } finally {
      conn.close()
    }
  }

  def truncate(): Unit = {
    val conn = ExternalStoreUtils.getConnection(url, connProperties,
      dialect, isLoner = Utils.isLoner(sqlContext.sparkContext))
    try {
      JdbcExtendedUtils.truncateTable(conn, table, dialect)
    }
    finally {
      conn.close()
    }
  }
}

object JDBCMutableRelation extends Logging {

  def getConnector(id: String, driver: String, dialect: JdbcDialect,
      poolProps: Map[String, String], connProps: Properties,
      hikariCP: Boolean): () => Connection = {
    () => {
      ConnectionPool.getPoolConnection(id, Some(driver), dialect,
        poolProps, connProps, hikariCP)
    }
  }

  private def removePool(table: String): () => Iterator[Unit] = () => {
    ConnectionPool.removePoolReference(table)
    Iterator.empty
  }

  /**
   * Prune all but the specified columns from the specified Catalyst schema.
   *
   * @param fieldMap - The Catalyst column name to metadata of the master table
   * @param columns - The list of desired columns
   *
   * @return A Catalyst schema corresponding to columns in the given order.
   */
  def pruneSchema(fieldMap: Map[String, StructField],
      columns: Array[String]): StructType = {
    new StructType(columns.map { col =>
      fieldMap.getOrElse(col, fieldMap.getOrElse(Utils.normalizeId(col),
        throw new AnalysisException("JDBCUpdatableRelation: Cannot resolve " +
            s"""column name "$col" among (${fieldMap.keys.mkString(", ")})""")
      ))
    })
  }

  def getInsertString(table: String, schema: StructType) = {
    val sb = new mutable.StringBuilder("INSERT INTO ")
    sb.append(table).append(" VALUES (")
    (1 until schema.length).foreach(sb.append("?,"))
    sb.append("?)").toString()
  }

  def setStatementParameters(stmt: PreparedStatement,
      columns: Array[StructField], row: Row, dialect: JdbcDialect): Unit = {
    var col = 0
    val len = columns.length
    while (col < len) {
      val dataType = columns(col).dataType
      if (!row.isNullAt(col)) {
        dataType match {
          case IntegerType => stmt.setInt(col + 1, row.getInt(col))
          case LongType => stmt.setLong(col + 1, row.getLong(col))
          case DoubleType => stmt.setDouble(col + 1, row.getDouble(col))
          case FloatType => stmt.setFloat(col + 1, row.getFloat(col))
          case ShortType => stmt.setInt(col + 1, row.getShort(col))
          case ByteType => stmt.setInt(col + 1, row.getByte(col))
          case BooleanType => stmt.setBoolean(col + 1, row.getBoolean(col))
          case StringType => stmt.setString(col + 1, row.getString(col))
          case BinaryType =>
            stmt.setBytes(col + 1, row(col).asInstanceOf[Array[Byte]])
          case TimestampType => row(col) match {
            case ts: java.sql.Timestamp => stmt.setTimestamp(col + 1, ts)
            case s: String => stmt.setString(col + 1, s)
            case o => stmt.setObject(col + 1, o)
          }
          case DateType => row(col) match {
            case d: java.sql.Date => stmt.setDate(col + 1, d)
            case s: String => stmt.setString(col + 1, s)
            case o => stmt.setObject(col + 1, o)
          }
          case d: DecimalType =>
            row(col) match {
              case d: Decimal => stmt.setBigDecimal(col + 1, d.toJavaBigDecimal)
              case bd: java.math.BigDecimal => stmt.setBigDecimal(col + 1, bd)
              case s: String => stmt.setString(col + 1, s)
              case o => stmt.setObject(col + 1, o)
            }
          case _ => stmt.setObject(col + 1, row(col))
        }
      } else {
        stmt.setNull(col + 1, getJDBCType(dialect, dataType))
      }
      col += 1
    }
  }

  def getJDBCType(dialect: JdbcDialect, dataType: DataType) = {
    dialect.getJDBCType(dataType).map(_.jdbcNullType).getOrElse(
      dataType match {
        case IntegerType => java.sql.Types.INTEGER
        case LongType => java.sql.Types.BIGINT
        case DoubleType => java.sql.Types.DOUBLE
        case FloatType => java.sql.Types.REAL
        case ShortType => java.sql.Types.INTEGER
        case ByteType => java.sql.Types.INTEGER
        // need to keep below mapping to BIT instead of BOOLEAN for MySQL
        case BooleanType => java.sql.Types.BIT
        case StringType => java.sql.Types.CLOB
        case BinaryType => java.sql.Types.BLOB
        case TimestampType => java.sql.Types.TIMESTAMP
        case DateType => java.sql.Types.DATE
        case d: DecimalType => java.sql.Types.DECIMAL
        case NullType => java.sql.Types.NULL
        case _ => throw new IllegalArgumentException(
          s"Can't translate to JDBC value for type $dataType")
      })
  }
}

final class DefaultSource extends MutableRelationProvider<|MERGE_RESOLUTION|>--- conflicted
+++ resolved
@@ -8,6 +8,7 @@
 import org.apache.spark.rdd.RDD
 import org.apache.spark.sql._
 import org.apache.spark.sql.collection.Utils
+import org.apache.spark.sql.columnar.ExternalStoreUtils
 import org.apache.spark.sql.execution.ConnectionPool
 import org.apache.spark.sql.execution.datasources.jdbc._
 import org.apache.spark.sql.jdbc._
@@ -66,17 +67,9 @@
   def createTable(mode: SaveMode): String = {
     var conn: Connection = null
     try {
-
-<<<<<<< HEAD
-      conn = ExternalStoreUtils.getConnection(url, connProperties,
-        dialect, isLoner = Utils.isLoner(sqlContext.sparkContext))
+      conn = JdbcUtils.createConnection(url, connProperties)
       logInfo("Applying DDL : "+ url + " connproperties " + connProperties)
-
-      var tableExists = JdbcExtendedUtils.tableExists(conn, table,
-=======
-      conn = JdbcUtils.createConnection(url, connProperties)
       var tableExists = JdbcExtendedUtils.tableExists(table, conn,
->>>>>>> 73e60921
         dialect, sqlContext)
       val tableSchema = JdbcExtendedUtils.getCurrentSchema(conn, dialect)
       if (mode == SaveMode.Ignore && tableExists) {
