--- conflicted
+++ resolved
@@ -5,11 +5,7 @@
 import com.gemstone.gemfire.distributed.internal.InternalDistributedSystem
 import com.pivotal.gemfirexd.internal.engine.Misc
 import com.pivotal.gemfirexd.internal.engine.store.GemFireStore
-<<<<<<< HEAD
 import dunit.{AvailablePortHelper, DistributedTestBase, Host}
-=======
-import dunit.AvailablePortHelper
->>>>>>> 486b7321
 import io.snappydata.ServiceManager
 import io.snappydata.dunit.cluster.{ClusterManagerTestUtils, ClusterManagerTestBase}
 
@@ -35,30 +31,11 @@
   }
 
   def testOne(): Unit = {
-<<<<<<< HEAD
-    val locatorNetPort = AvailablePortHelper.getRandomAvailableTCPPort
-    val serverNetPort = AvailablePortHelper.getRandomAvailableTCPPort
-    val peerDiscoveryPort = AvailablePortHelper.getRandomAvailableTCPPort
-
-    val locatorArgs = new Array[AnyRef](3)
-    locatorArgs(0) = "localhost"
-    locatorArgs(1) = new Integer(locatorNetPort)
-    locatorArgs(2) = new Integer (peerDiscoveryPort)
-
-    vm1.invoke(this.getClass, "startLocator", locatorArgs)
-
-    val driverArgs = new Array[AnyRef](1)
-    val locStr = "localhost["+peerDiscoveryPort+"]"
-    driverArgs(0) = locStr
-
-    vm2.invoke(this.getClass, "startDriverApp", driverArgs)
-=======
     val serverNetPort = AvailablePortHelper.getRandomAvailableTCPPort
 
     val locStr = "localhost[" + locatorPort + ']'
     vm2.invoke(this.getClass, "startDriverApp",
       Array(locStr.asInstanceOf[AnyRef]))
->>>>>>> 486b7321
 
     startHiveMetaClientInGfxdPeerNode(locStr, serverNetPort)
     val cc = Misc.getMemStore.getExternalCatalog
@@ -82,27 +59,13 @@
   }
 
   def hello(s: String): Unit = {
-<<<<<<< HEAD
-    println(s);
-  }
-
-  def startLocator(bindAddress: String, netport: Int, peerDiscoveryPort: Int): Unit = {
-    val locatorService = ServiceManager.getLocatorInstance
-    val bootProps = new Properties()
-    bootProps.setProperty("persist-dd", "false")
-    locatorService.start("localhost", peerDiscoveryPort, bootProps)
-    locatorService.startNetworkServer("localhost", netport, bootProps)
-=======
     println(s)
->>>>>>> 486b7321
   }
 
   def startDriverApp(locatorStr: String): Unit = {
     startSnappyLocalModeAndCreateARowAndAColumnTable(locatorStr)
     val dsys = InternalDistributedSystem.getConnectedInstance
     assert(dsys != null)
-<<<<<<< HEAD
-=======
     println("Driver vm type = " + GemFireStore.getBootedInstance.getMyVMKind)
     println("locator prop in driver app = " + InternalDistributedSystem
         .getConnectedInstance.getConfig.getLocators)
@@ -114,7 +77,6 @@
     if (server != null) {
       server.stop(null)
     }
->>>>>>> 486b7321
   }
 
   object ParseUtils extends java.io.Serializable {
