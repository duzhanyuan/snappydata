/*
 * Copyright (c) 2016 SnappyData, Inc. All rights reserved.
 *
 * Licensed under the Apache License, Version 2.0 (the "License"); you
 * may not use this file except in compliance with the License. You
 * may obtain a copy of the License at
 *
 * http://www.apache.org/licenses/LICENSE-2.0
 *
 * Unless required by applicable law or agreed to in writing, software
 * distributed under the License is distributed on an "AS IS" BASIS,
 * WITHOUT WARRANTIES OR CONDITIONS OF ANY KIND, either express or
 * implied. See the License for the specific language governing
 * permissions and limitations under the License. See accompanying
 * LICENSE file.
 */
package org.apache.spark.sql.execution.columnar

import java.sql.{Connection, PreparedStatement}
import java.util.Properties

import scala.collection.JavaConverters._
import scala.collection.mutable

import com.gemstone.gemfire.internal.cache.ExternalTableMetaData
import com.pivotal.gemfirexd.internal.engine.Misc
import com.pivotal.gemfirexd.jdbc.ClientAttribute
import io.snappydata.thrift.snappydataConstants
import io.snappydata.util.ServiceUtils
import io.snappydata.{Constant, Property}

import org.apache.spark.sql._
import org.apache.spark.sql.catalyst.expressions.codegen.{CodeAndComment, CodeFormatter, CodegenContext}
import org.apache.spark.sql.collection.Utils
import org.apache.spark.sql.execution.columnar.impl.JDBCSourceAsColumnarStore
import org.apache.spark.sql.execution.datasources.jdbc.DriverRegistry
import org.apache.spark.sql.execution.{BufferedRowIterator, CodegenSupport, CodegenSupportOnExecutor, ConnectionPool}
import org.apache.spark.sql.hive.SnappyStoreHiveCatalog
import org.apache.spark.sql.jdbc.{JdbcDialect, JdbcDialects}
import org.apache.spark.sql.row.{GemFireXDClientDialect, GemFireXDDialect}
import org.apache.spark.sql.sources._
import org.apache.spark.sql.store.CodeGeneration
import org.apache.spark.sql.types._
import org.apache.spark.{Logging, SparkContext}

/**
 * Utility methods used by external storage layers.
 */
object ExternalStoreUtils extends Logging {

  final val DEFAULT_TABLE_BUCKETS = "113"
  final val DEFAULT_SAMPLE_TABLE_BUCKETS = "79"
  final val DEFAULT_TABLE_BUCKETS_LOCAL_MODE = "19"
  final val DEFAULT_SAMPLE_TABLE_BUCKETS_LOCAL_MODE = "11"
  final val INDEX_TYPE = "INDEX_TYPE"
  final val INDEX_NAME = "INDEX_NAME"
  final val DEPENDENT_RELATIONS = "DEPENDENT_RELATIONS"
  final val COLUMN_BATCH_SIZE = "COLUMN_BATCH_SIZE"
  final val COLUMN_MAX_DELTA_ROWS = "COLUMN_MAX_DELTA_ROWS"
  final val COMPRESSION_CODEC = "COMPRESSION_CODEC"
  final val RELATION_FOR_SAMPLE = "RELATION_FOR_SAMPLE"
  final val EXTERNAL_DATASOURCE = "EXTERNAL_DATASOURCE"

  def lookupName(tableName: String, schema: String): String = {
    if (tableName.indexOf('.') <= 0) {
      schema + '.' + tableName
    } else tableName
  }

  private def addProperty(props: Map[String, String], key: String,
      default: String): Map[String, String] = {
    if (props.contains(key)) props
    else props + (key -> default)
  }

  private def defaultMaxExternalPoolSize: String =
    String.valueOf(math.max(64, Runtime.getRuntime.availableProcessors() * 4))

  private def defaultMaxEmbeddedPoolSize: String =
    String.valueOf(math.max(256, Runtime.getRuntime.availableProcessors() * 16))

  def getAllPoolProperties(url: String, driver: String,
      poolProps: Map[String, String], hikariCP: Boolean,
      isEmbedded: Boolean): Map[String, String] = {
    // setup default pool properties
    var props = poolProps
    if (driver != null && !driver.isEmpty) {
      props = addProperty(props, "driverClassName", driver)
    }
    val defaultMaxPoolSize = if (isEmbedded) defaultMaxEmbeddedPoolSize
    else defaultMaxExternalPoolSize
    if (hikariCP) {
      props = props + ("jdbcUrl" -> url)
      props = addProperty(props, "maximumPoolSize", defaultMaxPoolSize)
      props = addProperty(props, "minimumIdle", "4")
    } else {
      props = props + ("url" -> url)
      props = addProperty(props, "maxActive", defaultMaxPoolSize)
      props = addProperty(props, "maxIdle", defaultMaxPoolSize)
      props = addProperty(props, "initialSize", "4")
    }
    props
  }

  def getDriver(url: String, dialect: JdbcDialect): String = {
    dialect match {
      case GemFireXDDialect => "io.snappydata.jdbc.EmbeddedDriver"
      case GemFireXDClientDialect => "io.snappydata.jdbc.ClientDriver"
      case _ => Utils.getDriverClassName(url)
    }
  }

  class CaseInsensitiveMutableHashMap[T](map: scala.collection.Map[String, T])
      extends mutable.Map[String, T] with Serializable {

    val baseMap = new mutable.HashMap[String, T]
    baseMap ++= map.map(kv => kv.copy(_1 = kv._1.toLowerCase))

    override def get(k: String): Option[T] = baseMap.get(k.toLowerCase)

    override def remove(k: String): Option[T] = baseMap.remove(k.toLowerCase)

    override def iterator: Iterator[(String, T)] = baseMap.iterator

    override def +=(kv: (String, T)): this.type = {
      baseMap += kv.copy(_1 = kv._1.toLowerCase)
      this
    }

    override def -=(key: String): this.type = {
      baseMap -= key.toLowerCase
      this
    }
  }

  def removeInternalProps(parameters: mutable.Map[String, String]): String = {
    val dbtableProp = JdbcExtendedUtils.DBTABLE_PROPERTY
    val table = parameters.remove(dbtableProp)
        .getOrElse(sys.error(s"Option '$dbtableProp' not specified"))
    parameters.remove(JdbcExtendedUtils.ALLOW_EXISTING_PROPERTY)
    parameters.remove(JdbcExtendedUtils.SCHEMA_PROPERTY)
    parameters.remove("serialization.format")
    table
  }

  def removeSamplingOptions(
      parameters: mutable.Map[String, String]): Map[String, String] = {

    val optSequence = Seq("qcs", "fraction", "strataReservoirSize",
      "errorLimitColumn", "errorLimitPercent", "timeSeriesColumn",
      "timeInterval", "aqp.debug.byPassSampleOperator")

    val optMap = new mutable.HashMap[String, String]

    optSequence.map(key => {
      val value = parameters.remove(key)
      value match {
        case Some(v) => optMap += (Utils.toLowerCase(key) -> v)
        case None => // Do nothing
      }
    })
    optMap.toMap
  }

  def defaultStoreURL(sparkContext: Option[SparkContext]): String = {
    sparkContext match {
      case None => Constant.DEFAULT_EMBEDDED_URL + ";host-data=false;mcast-port=0;" +
          "skip-constraint-checks=true"
      case Some(sc) =>
       SnappyContext.getClusterMode(sc) match {
          case SnappyEmbeddedMode(_, _) =>
            // Already connected to SnappyData in embedded mode.
<<<<<<< HEAD
            Constant.DEFAULT_EMBEDDED_URL + ";host-data=false;mcast-port=0;" +
                "skip-constraint-checks=true"
=======
            Constant.DEFAULT_EMBEDDED_URL + ";host-data=false;mcast-port=0"
          case ThinClientConnectorMode(_, url) =>
            url + ";route-query=false"
>>>>>>> 5e0a8dd1
          case SplitClusterMode(_, _) =>
            ServiceUtils.getLocatorJDBCURL(sc) + ";route-query=false;skip-constraint-checks=true"
          case ExternalEmbeddedMode(_, url) =>
            Constant.DEFAULT_EMBEDDED_URL + ";host-data=false;" + url
          case LocalMode(_, url) =>
            Constant.DEFAULT_EMBEDDED_URL + ";skip-constraint-checks=true;" + url
          case ExternalClusterMode(_, url) =>
            throw new AnalysisException("Option 'url' not specified for cluster " +
                url)
        }
    }
  }

  def isSplitOrLocalMode(sparkContext: SparkContext): Boolean = {
    SnappyContext.getClusterMode(sparkContext) match {
      case SplitClusterMode(_, _) | LocalMode(_, _) => true
      case _ => false
    }
  }

  def validateAndGetAllProps(session: Option[SparkSession],
      parameters: mutable.Map[String, String]): ConnectionProperties = {

    val url = parameters.remove("url").getOrElse(defaultStoreURL(
      session.map(_.sparkContext)))

    val dialect = JdbcDialects.get(url)
    val driver = parameters.remove("driver").getOrElse(getDriver(url, dialect))

    DriverRegistry.register(driver)

    val poolImpl = parameters.remove("poolimpl")
    val poolProperties = parameters.remove("poolproperties")

    val hikariCP = poolImpl.map(Utils.toLowerCase) match {
      case Some("hikari") => true
      case Some("tomcat") => false
      case Some(p) =>
        throw new IllegalArgumentException("ExternalStoreUtils: " +
            s"unsupported pool implementation '$p' " +
            s"(supported values: tomcat, hikari)")
      case None => Constant.DEFAULT_USE_HIKARICP
    }
    val poolProps = poolProperties.map(p => Map(p.split(",").map { s =>
      val eqIndex = s.indexOf('=')
      if (eqIndex >= 0) {
        (s.substring(0, eqIndex).trim, s.substring(eqIndex + 1).trim)
      } else {
        // assume a boolean property to be enabled
        (s.trim, "true")
      }
    }: _*)).getOrElse(Map.empty)

    val isLoner = session match {
      case None => false
      case Some(ss) => Utils.isLoner(ss.sparkContext)
    }

    // remaining parameters are passed as properties to getConnection
    val connProps = new Properties()
    val executorConnProps = new Properties()
    parameters.foreach { kv =>
      connProps.setProperty(kv._1, kv._2)
      executorConnProps.setProperty(kv._1, kv._2)
    }
    connProps.remove("poolProperties")
    executorConnProps.remove("poolProperties")
    connProps.setProperty("driver", driver)
    executorConnProps.setProperty("driver", driver)
    val isEmbedded = dialect match {
      case GemFireXDDialect =>

        GemFireXDDialect.addExtraDriverProperties(isLoner, connProps)
        true
      case GemFireXDClientDialect =>
        GemFireXDClientDialect.addExtraDriverProperties(isLoner, connProps)
        connProps.setProperty(ClientAttribute.ROUTE_QUERY, "false")
        executorConnProps.setProperty(ClientAttribute.ROUTE_QUERY, "false")
        // increase the lob-chunk-size to match/exceed column batch size
        val batchSize = parameters.get(COLUMN_BATCH_SIZE.toLowerCase) match {
          case Some(s) => Integer.parseInt(s)
          case None => session.map(defaultColumnBatchSize).getOrElse(
            Property.ColumnBatchSize.defaultValue.get)
        }
        val columnBatchSize = math.max((batchSize << 2) / 3,
          snappydataConstants.DEFAULT_LOB_CHUNKSIZE)
        executorConnProps.setProperty(ClientAttribute.THRIFT_LOB_CHUNK_SIZE,
          Integer.toString(columnBatchSize))
        false
      case d: JdbcExtendedDialect =>
        d.addExtraDriverProperties(isLoner, connProps)
        false
      case _ => false
    }
    val allPoolProps = getAllPoolProperties(url, driver,
      poolProps, hikariCP, isEmbedded)
    ConnectionProperties(url, driver, dialect, allPoolProps,
      connProps, executorConnProps, hikariCP)
  }

  def getConnection(id: String, connProperties: ConnectionProperties,
      forExecutor: Boolean): Connection = {
    Utils.registerDriver(connProperties.driver)
    val connProps = if (forExecutor) connProperties.executorConnProps
    else connProperties.connProps
    ConnectionPool.getPoolConnection(id, connProperties.dialect,
      connProperties.poolProps, connProps, connProperties.hikariCP)
  }

  def getConnectionType(dialect: JdbcDialect): ConnectionType.Value = {
    dialect match {
      case GemFireXDDialect => ConnectionType.Embedded
      case GemFireXDClientDialect => ConnectionType.Net
      case _ => ConnectionType.Unknown
    }
  }

  def getJDBCType(dialect: JdbcDialect, dataType: DataType): Int = {
    dialect.getJDBCType(dataType).map(_.jdbcNullType).getOrElse(
      dataType match {
        case IntegerType => java.sql.Types.INTEGER
        case LongType => java.sql.Types.BIGINT
        case DoubleType => java.sql.Types.DOUBLE
        case FloatType => java.sql.Types.REAL
        case ShortType => java.sql.Types.INTEGER
        case ByteType => java.sql.Types.INTEGER
        // need to keep below mapping to BIT instead of BOOLEAN for MySQL
        case BooleanType => java.sql.Types.BIT
        case StringType => java.sql.Types.CLOB
        case BinaryType => java.sql.Types.BLOB
        case TimestampType => java.sql.Types.TIMESTAMP
        case DateType => java.sql.Types.DATE
        case _: DecimalType => java.sql.Types.DECIMAL
        case NullType => java.sql.Types.NULL
        case _ => throw new IllegalArgumentException(
          s"Can't translate to JDBC value for type $dataType")
      })
  }

  // This should match JDBCRDD.compileFilter for best performance
  def unhandledFilter(f: Filter): Boolean = f match {
    case EqualTo(_, _) => false
    case LessThan(_, _) => false
    case GreaterThan(_, _) => false
    case LessThanOrEqual(_, _) => false
    case GreaterThanOrEqual(_, _) => false
    case _ => true
  }

  val SOME_TRUE = Some(true)
  val SOME_FALSE = Some(false)

  private def checkIndexedColumn(col: String,
      indexedCols: scala.collection.Set[String]): Option[Boolean] =
    if (indexedCols.contains(col)) SOME_TRUE else None

  // below should exactly match RowFormatScanRDD.compileFilter
  def handledFilter(f: Filter,
      indexedCols: scala.collection.Set[String]): Option[Boolean] = f match {
    // only pushdown filters if there is an index on the column;
    // keeping a bit conservative and not pushing other filters because
    // Spark execution engine is much faster at filter apply (though
    //   its possible that not all indexed columns will be used for
    //   index lookup still push down all to keep things simple)
    case EqualTo(col, _) => checkIndexedColumn(col, indexedCols)
    case LessThan(col, _) => checkIndexedColumn(col, indexedCols)
    case GreaterThan(col, _) => checkIndexedColumn(col, indexedCols)
    case LessThanOrEqual(col, _) => checkIndexedColumn(col, indexedCols)
    case GreaterThanOrEqual(col, _) => checkIndexedColumn(col, indexedCols)
    case StringStartsWith(col, _) => checkIndexedColumn(col, indexedCols)
    case In(col, _) => checkIndexedColumn(col, indexedCols)
    // At least one column should be indexed for the AND condition to be
    // evaluated efficiently
    case And(left, right) =>
      val v = handledFilter(left, indexedCols)
      if (v ne None) v
      else handledFilter(right, indexedCols)
    // ORList optimization requires all columns to have indexes
    // which is ensured by the condition below
    case Or(left, right) => if ((handledFilter(left, indexedCols) eq
        SOME_TRUE) && (handledFilter(right, indexedCols) eq SOME_TRUE)) {
      SOME_TRUE
    } else SOME_FALSE
    case _ => SOME_FALSE
  }

  def unhandledFilter(f: Filter,
      indexedCols: scala.collection.Set[String]): Boolean =
    handledFilter(f, indexedCols) ne SOME_TRUE

  /**
   * Prune all but the specified columns from the specified Catalyst schema.
   *
   * @param fieldMap - The Catalyst column name to metadata of the master table
   * @param columns  - The list of desired columns
   * @return A Catalyst schema corresponding to columns in the given order.
   */
  def pruneSchema(fieldMap: Map[String, StructField],
      columns: Array[String]): StructType = {
    new StructType(columns.map { col =>
      fieldMap.getOrElse(col, fieldMap.getOrElse(col,
        throw new AnalysisException("Cannot resolve " +
            s"""column name "$col" among (${fieldMap.keys.mkString(", ")})""")
      ))
    })
  }

  def columnIndicesAndDataTypes(requestedSchema: StructType,
      schema: StructType): Seq[(Int, StructField)] = {
    if (requestedSchema.isEmpty) {
      val (narrowestOrdinal, narrowestField) =
        schema.fields.zipWithIndex.map(f => f._2 -> f._1).minBy { f =>
          ColumnType(f._2.dataType).defaultSize
        }
      Seq(narrowestOrdinal -> narrowestField)
    } else {
      requestedSchema.map { a =>
        schema.fieldIndex(Utils.fieldName(a)) -> a
      }
    }
  }

  def setStatementParameters(stmt: PreparedStatement,
      row: mutable.ArrayBuffer[Any]): Unit = {
    var col = 1
    val len = row.length
    while (col <= len) {
      val colVal = row(col - 1)
      if (colVal != null) {
        colVal match {
          case s: String => stmt.setString(col, s)
          case i: Int => stmt.setInt(col, i)
          case l: Long => stmt.setLong(col, l)
          case d: Double => stmt.setDouble(col, d)
          case f: Float => stmt.setFloat(col, f)
          case s: Short => stmt.setInt(col, s)
          case b: Byte => stmt.setInt(col, b)
          case b: Boolean => stmt.setBoolean(col, b)
          case b: Array[Byte] => stmt.setBytes(col, b)
          case ts: java.sql.Timestamp => stmt.setTimestamp(col, ts)
          case d: java.sql.Date => stmt.setDate(col, d)
          case t: java.sql.Time => stmt.setTime(col, t)
          case d: Decimal => stmt.setBigDecimal(col, d.toJavaBigDecimal)
          case bd: java.math.BigDecimal => stmt.setBigDecimal(col, bd)
          case _ => stmt.setObject(col, colVal)
        }
      } else {
        stmt.setNull(col, java.sql.Types.NULL)
      }
      col += 1
    }
  }

  final val PARTITION_BY = "PARTITION_BY"
  final val REPLICATE = "REPLICATE"
  final val BUCKETS = "BUCKETS"

  def getAndSetTotalPartitions(parameters: java.util.Map[String, String],
      forManagedTable: Boolean): Int = {
    // noinspection RedundantDefaultArgument
    getAndSetTotalPartitions(None, parameters.asScala,
      forManagedTable, forColumnTable = true, forSampleTable = false)
  }

  def getAndSetTotalPartitions(sparkContext: Option[SparkContext],
      parameters: mutable.Map[String, String],
      forManagedTable: Boolean, forColumnTable: Boolean = true,
      forSampleTable: Boolean = false): Int = {

    parameters.getOrElse(BUCKETS, {
      val partitions = sparkContext match {
        case Some(sc) =>
          SnappyContext.getClusterMode(sc) match {
            case LocalMode(_, _) =>
              if (forSampleTable) DEFAULT_SAMPLE_TABLE_BUCKETS_LOCAL_MODE
              else DEFAULT_TABLE_BUCKETS_LOCAL_MODE
            case _ =>
              if (forSampleTable) DEFAULT_SAMPLE_TABLE_BUCKETS
              else DEFAULT_TABLE_BUCKETS
          }
        case None => DEFAULT_TABLE_BUCKETS
      }
      if (forManagedTable) {
        if (forColumnTable) {
          // column tables are always partitioned
          parameters += BUCKETS -> partitions
        } else if (parameters.contains(PARTITION_BY) &&
            !parameters.contains(REPLICATE)) {
          parameters += BUCKETS -> partitions
        }
      }
      partitions
    }).toInt

  }

  def removeCachedObjects(sqlContext: SQLContext, table: String,
      registerDestroy: Boolean = false): Unit = {
    // clean up the connection pool and caches on executors first
    Utils.mapExecutors(sqlContext,
      removeCachedObjects(table)
    ).count()
    // then on the driver
    removeCachedObjects(table)()
    if (registerDestroy) {
      SnappyStoreHiveCatalog.registerRelationDestroy()
    }
  }

  def removeCachedObjects(table: String): () => Iterator[Unit] = () => {
    ConnectionPool.removePoolReference(table)
    CodeGeneration.removeCache(table)
    Iterator.empty
  }

  /**
   * Generates code for this subtree.
   *
   * Adapted from WholeStageCodegenExec to allow running on executors.
   *
   * @return the tuple of the codegen context and the actual generated source.
   */
  def codeGenOnExecutor(plan: CodegenSupport,
      child: CodegenSupportOnExecutor): (CodegenContext, CodeAndComment) = {
    val ctx = new CodegenContext
    val code = child.produceOnExecutor(ctx, plan)
    val source =
      s"""
      public Object generate(Object[] references) {
        return new GeneratedIterator(references);
      }

      ${ctx.registerComment(s"""Codegend pipeline for\n${child.treeString.trim}""")}
      final class GeneratedIterator extends ${classOf[BufferedRowIterator].getName} {

        private Object[] references;
        ${ctx.declareMutableStates()}

        public GeneratedIterator(Object[] references) {
          this.references = references;
        }

        public void init(int index, scala.collection.Iterator inputs[]) {
          partitionIndex = index;
          ${ctx.initMutableStates()}
        }

        ${ctx.declareAddedFunctions()}

        protected void processNext() throws java.io.IOException {
          ${code.trim}
        }
      }
      """.trim

    // try to compile, helpful for debug
    val cleanedSource = CodeFormatter.stripOverlappingComments(
      new CodeAndComment(CodeFormatter.stripExtraNewLines(source),
        ctx.getPlaceHolderToComments()))

    logDebug(s"\n${CodeFormatter.format(cleanedSource)}")
    (ctx, cleanedSource)
  }

  def getExternalStoreOnExecutor(parameters : java.util.Map[String, String],
      partitions: Int, tableName: String, schema: StructType): ExternalStore = {
    val connProperties: ConnectionProperties =
      ExternalStoreUtils.validateAndGetAllProps(None, parameters.asScala)
    new JDBCSourceAsColumnarStore(connProperties, partitions, tableName, schema)
  }

  def convertSchemaMap(tableProps: java.util.Map[String, String]): StructType = {
    val jsonString = tableProps.asScala.get(
      SnappyStoreHiveCatalog.HIVE_SCHEMA_NUMPARTS).map { numParts =>
      (0 until numParts.toInt).map { index =>
        val partProp = s"${SnappyStoreHiveCatalog.HIVE_SCHEMA_PART}.$index"
        tableProps.asScala.get(partProp) match {
          case Some(part) => part
          case None => throw new AnalysisException("Could not read " +
              "schema from metastore because it is corrupted (missing " +
              s"part $index of the schema, $numParts parts expected).")
        }
        // Stick all parts back to a single schema string.
      }.mkString
    }
    StructType.fromString(jsonString.get)
  }

  def getExternalTableMetaData(schema: String, table: String): ExternalTableMetaData = {
    val container = Misc.getMemStore.getAllContainers.asScala.find(c => {
      c.getTableName.equalsIgnoreCase(table) &&
          c.getSchemaName.equalsIgnoreCase(schema)
    })
    container match {
      case None => throw new IllegalStateException(s"Table $schema.$table not found in containers")
      case Some(c) => c.fetchHiveMetaData(false)
    }
  }

  def defaultColumnBatchSize(session: SparkSession): Int = {
    Property.ColumnBatchSize.get(session.sessionState.conf)
  }

  def defaultColumnMaxDeltaRows(session: SparkSession): Int = {
    Property.ColumnMaxDeltaRows.get(session.sessionState.conf)
  }

  def defaultCompressionCodec(session: SparkSession): String = {
    Property.CompressionCodec.get(session.sessionState.conf)
  }
}

object ConnectionType extends Enumeration {
  type ConnectionType = Value
  val Embedded, Net, Unknown = Value
}<|MERGE_RESOLUTION|>--- conflicted
+++ resolved
@@ -170,14 +170,10 @@
        SnappyContext.getClusterMode(sc) match {
           case SnappyEmbeddedMode(_, _) =>
             // Already connected to SnappyData in embedded mode.
-<<<<<<< HEAD
             Constant.DEFAULT_EMBEDDED_URL + ";host-data=false;mcast-port=0;" +
                 "skip-constraint-checks=true"
-=======
-            Constant.DEFAULT_EMBEDDED_URL + ";host-data=false;mcast-port=0"
           case ThinClientConnectorMode(_, url) =>
             url + ";route-query=false"
->>>>>>> 5e0a8dd1
           case SplitClusterMode(_, _) =>
             ServiceUtils.getLocatorJDBCURL(sc) + ";route-query=false;skip-constraint-checks=true"
           case ExternalEmbeddedMode(_, url) =>
