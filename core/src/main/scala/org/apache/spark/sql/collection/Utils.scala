/*
 * Copyright (c) 2016 SnappyData, Inc. All rights reserved.
 *
 * Licensed under the Apache License, Version 2.0 (the "License"); you
 * may not use this file except in compliance with the License. You
 * may obtain a copy of the License at
 *
 * http://www.apache.org/licenses/LICENSE-2.0
 *
 * Unless required by applicable law or agreed to in writing, software
 * distributed under the License is distributed on an "AS IS" BASIS,
 * WITHOUT WARRANTIES OR CONDITIONS OF ANY KIND, either express or
 * implied. See the License for the specific language governing
 * permissions and limitations under the License. See accompanying
 * LICENSE file.
 */
package org.apache.spark.sql.collection

import java.io.ObjectOutputStream
import java.nio.ByteBuffer
import java.sql.DriverManager
import java.util.TimeZone

import scala.annotation.tailrec
import scala.collection.{mutable, Map => SMap}
import scala.language.existentials
import scala.reflect.ClassTag
import scala.util.Sorting
import scala.util.control.NonFatal

import com.esotericsoftware.kryo.io.{Input, Output}
import com.esotericsoftware.kryo.{Kryo, KryoSerializable}
import com.fasterxml.jackson.core.JsonGenerator
import com.gemstone.gemfire.internal.shared.unsafe.UnsafeHolder
import com.ning.compress.lzf.{LZFDecoder, LZFEncoder}
import com.pivotal.gemfirexd.internal.engine.jdbc.GemFireXDRuntimeException
import io.snappydata.{Constant, ToolsCallback}
import net.jpountz.lz4.LZ4Factory
import org.apache.commons.math3.distribution.NormalDistribution
import org.xerial.snappy.Snappy

import org.apache.spark.io.{CompressionCodec, LZ4CompressionCodec, LZFCompressionCodec, SnappyCompressionCodec}
import org.apache.spark.memory.TaskMemoryManager
import org.apache.spark.rdd.RDD
import org.apache.spark.scheduler.TaskLocation
import org.apache.spark.scheduler.local.LocalSchedulerBackend
import org.apache.spark.sql._
import org.apache.spark.sql.catalyst.expressions.{Attribute, Expression, GenericRow, UnsafeRow}
import org.apache.spark.sql.catalyst.plans.logical.LogicalPlan
import org.apache.spark.sql.catalyst.plans.physical.{Partitioning, PartitioningCollection}
import org.apache.spark.sql.catalyst.util.DateTimeUtils
import org.apache.spark.sql.catalyst.{CatalystTypeConverters, InternalRow}
import org.apache.spark.sql.execution.datasources.jdbc.{DriverRegistry, DriverWrapper}
import org.apache.spark.sql.execution.metric.SQLMetric
import org.apache.spark.sql.hive.SnappyStoreHiveCatalog
import org.apache.spark.sql.sources.CastLongTime
import org.apache.spark.sql.types._
import org.apache.spark.storage.{BlockId, BlockManager, BlockManagerId}
import org.apache.spark.unsafe.Platform
import org.apache.spark.util.AccumulatorV2
import org.apache.spark.util.collection.BitSet
import org.apache.spark.util.io.ChunkedByteBuffer
import org.apache.spark.{Logging, Partition, Partitioner, SparkConf, SparkContext, SparkEnv, TaskContext}

object Utils {

  final val WEIGHTAGE_COLUMN_NAME = "SNAPPY_SAMPLER_WEIGHTAGE"
  final val SKIP_ANALYSIS_PREFIX = "SAMPLE_"

  // 1 - (1 - 0.95) / 2 = 0.975
  final val Z95Percent: Double = new NormalDistribution().
      inverseCumulativeProbability(0.975)
  final val Z95Squared: Double = Z95Percent * Z95Percent

  def fillArray[T](a: Array[_ >: T], v: T, start: Int, endP1: Int): Unit = {
    var index = start
    while (index < endP1) {
      a(index) = v
      index += 1
    }
  }

  def analysisException(msg: String,
      cause: Option[Throwable] = None): AnalysisException =
    new AnalysisException(msg, None, None, None, cause)

  def columnIndex(col: String, cols: Array[String], module: String): Int = {
    val colT = toUpperCase(col.trim)
    cols.indices.collectFirst {
      case index if col == cols(index) => index
      case index if colT == toUpperCase(cols(index)) => index
    }.getOrElse {
      throw analysisException(
        s"""$module: Cannot resolve column name "$col" among
            (${cols.mkString(", ")})""")
    }
  }

  def fieldName(f: StructField): String = {
    if (f.metadata.contains("name")) f.metadata.getString("name") else f.name
  }

  def getAllExecutorsMemoryStatus(
      sc: SparkContext): Map[BlockManagerId, (Long, Long)] = {
    val memoryStatus = sc.env.blockManager.master.getMemoryStatus
    // no filtering for local backend
    if (isLoner(sc)) memoryStatus else memoryStatus.filter(!_._1.isDriver)
  }

  def getHostExecutorId(blockId: BlockManagerId): String =
    TaskLocation.executorLocationTag + blockId.host + '_' + blockId.executorId

  def classForName(className: String): Class[_] =
    org.apache.spark.util.Utils.classForName(className)

  def ERROR_NO_QCS(module: String): String = s"$module: QCS is empty"

  def qcsOf(qa: Array[String], cols: Array[String],
      module: String): (Array[Int], Array[String]) = {
    val colIndexes = qa.map(columnIndex(_, cols, module))
    Sorting.quickSort(colIndexes)
    (colIndexes, colIndexes.map(cols))
  }

  def resolveQCS(qcsV: Option[Any], fieldNames: Array[String],
      module: String): (Array[Int], Array[String]) = {
    qcsV.map {
      case qi: Array[Int] => (qi, qi.map(fieldNames))
      case qs: String =>
        if (qs.isEmpty) throw analysisException(ERROR_NO_QCS(module))
        else qcsOf(qs.split(","), fieldNames, module)
      case qa: Array[String] => qcsOf(qa, fieldNames, module)
      case q => throw analysisException(
        s"$module: Cannot parse 'qcs'='$q'")
    }.getOrElse(throw analysisException(ERROR_NO_QCS(module)))
  }

  def matchOption(optName: String,
      options: SMap[String, Any]): Option[(String, Any)] = {
    val optionName = toLowerCase(optName)
    options.get(optionName).map((optionName, _)).orElse {
      options.collectFirst { case (key, value)
        if toLowerCase(key) == optionName => (key, value)
      }
    }
  }

  def resolveQCS(options: SMap[String, Any], fieldNames: Array[String],
      module: String): (Array[Int], Array[String]) = {
    resolveQCS(matchOption("qcs", options).map(_._2), fieldNames, module)
  }

  def parseInteger(v: Any, module: String, option: String, min: Int = 1,
      max: Int = Int.MaxValue): Int = {
    val vl: Long = v match {
      case vi: Int => vi
      case vs: String =>
        try {
          vs.toLong
        } catch {
          case nfe: NumberFormatException => throw analysisException(
            s"$module: Cannot parse int '$option' from string '$vs'")
        }
      case vl: Long => vl
      case vs: Short => vs
      case vb: Byte => vb
      case _ => throw analysisException(
        s"$module: Cannot parse int '$option'=$v")
    }
    if (vl >= min && vl <= max) {
      vl.toInt
    } else {
      throw analysisException(
        s"$module: Integer value outside of bounds [$min-$max] '$option'=$vl")
    }
  }

  def parseDouble(v: Any, module: String, option: String, min: Double,
      max: Double, exclusive: Boolean = true): Double = {
    val vd: Double = v match {
      case vd: Double => vd
      case vs: String =>
        try {
          vs.toDouble
        } catch {
          case nfe: NumberFormatException => throw analysisException(
            s"$module: Cannot parse double '$option' from string '$vs'")
        }
      case vf: Float => vf.toDouble
      case vi: Int => vi.toDouble
      case vl: Long => vl.toDouble
      case vn: Number => vn.doubleValue()
      case _ => throw analysisException(
        s"$module: Cannot parse double '$option'=$v")
    }
    if (exclusive) {
      if (vd > min && vd < max) {
        vd
      } else {
        throw analysisException(
          s"$module: Double value outside of bounds ($min-$max) '$option'=$vd")
      }
    }
    else if (vd >= min && vd <= max) {
      vd
    } else {
      throw analysisException(
        s"$module: Double value outside of bounds [$min-$max] '$option'=$vd")
    }
  }

  def parseColumn(cv: Any, cols: Array[String], module: String,
      option: String): Int = {
    val cl: Long = cv match {
      case cs: String => columnIndex(cs, cols, module)
      case ci: Int => ci
      case cl: Long => cl
      case cs: Short => cs
      case cb: Byte => cb
      case _ => throw analysisException(
        s"$module: Cannot parse '$option'=$cv")
    }
    if (cl >= 0 && cl < cols.length) {
      cl.toInt
    } else {
      throw analysisException(s"$module: Column index out of bounds " +
          s"for '$option'=$cl among ${cols.mkString(", ")}")
    }
  }

  /** string specification for time intervals */
  final val timeIntervalSpec = "([0-9]+)(ms|s|m|h)".r

  /**
    * Parse the given time interval value as long milliseconds.
    *
    * @see timeIntervalSpec for the allowed string specification
    */
  def parseTimeInterval(optV: Any, module: String): Long = {
    optV match {
      case tii: Int => tii.toLong
      case til: Long => til
      case tis: String => tis match {
        case timeIntervalSpec(interval, unit) =>
          unit match {
            case "ms" => interval.toLong
            case "s" => interval.toLong * 1000L
            case "m" => interval.toLong * 60000L
            case "h" => interval.toLong * 3600000L
            case _ => throw new AssertionError(
              s"unexpected regex match 'unit'=$unit")
          }
        case _ => throw analysisException(
          s"$module: Cannot parse 'timeInterval': $tis")
      }
      case _ => throw analysisException(
        s"$module: Cannot parse 'timeInterval': $optV")
    }
  }

  def parseTimestamp(ts: String, module: String, col: String): Long = {
    try {
      ts.toLong
    } catch {
      case nfe: NumberFormatException =>
        try {
          CastLongTime.getMillis(java.sql.Timestamp.valueOf(ts))
        } catch {
          case iae: IllegalArgumentException =>
            throw analysisException(
              s"$module: Cannot parse timestamp '$col'=$ts")
        }
    }
  }

  def mapExecutors[T: ClassTag](sqlContext: SQLContext,
      f: () => Iterator[T]): RDD[T] = {
    val sc = sqlContext.sparkContext
    val cleanedF = sc.clean(f)
    new ExecutorLocalRDD[T](sc,
      (_: TaskContext, _: ExecutorLocalPartition) => cleanedF())
  }

  def mapExecutors[T: ClassTag](sc: SparkContext,
      f: (TaskContext, ExecutorLocalPartition) => Iterator[T]): RDD[T] = {
    val cleanedF = sc.clean(f)
    new ExecutorLocalRDD[T](sc, cleanedF)
  }

  def getFixedPartitionRDD[T: ClassTag](sc: SparkContext,
      f: (TaskContext, Partition) => Iterator[T], partitioner: Partitioner,
      numPartitions: Int): RDD[T] = {
    val cleanedF = sc.clean(f)
    new FixedPartitionRDD[T](sc, cleanedF, numPartitions, Some(partitioner))
  }

  def getPartitionData(blockId: BlockId, bm: BlockManager): ByteBuffer = {
    bm.getLocalBytes(blockId) match {
      case Some(block) => try {
        block.toByteBuffer
      } finally {
        bm.releaseLock(blockId)
      }
      case None => throw new GemFireXDRuntimeException(
        s"SparkSQLExecuteImpl: getPartitionData() block $blockId not found")
    }
  }

  def getInternalType(dataType: DataType): Class[_] = {
    dataType match {
      case ByteType => classOf[Byte]
      case IntegerType => classOf[Int]
      case LongType => classOf[Long]
      case FloatType => classOf[Float]
      case DoubleType => classOf[Double]
      case StringType => classOf[String]
      case DateType => classOf[Int]
      case TimestampType => classOf[Long]
      case d: DecimalType => classOf[Decimal]
      // case "binary" => org.apache.spark.sql.types.BinaryType
      // case "raw" => org.apache.spark.sql.types.BinaryType
      // case "logical" => org.apache.spark.sql.types.BooleanType
      // case "boolean" => org.apache.spark.sql.types.BooleanType
      case _ => throw new IllegalArgumentException(s"Invalid type $dataType")
    }
  }

  @tailrec
  def getSQLDataType(dataType: DataType): DataType = dataType match {
    case udt: UserDefinedType[_] => getSQLDataType(udt.sqlType)
    case _ => dataType
  }

  def getClientHostPort(netServer: String): String = {
    val addrIdx = netServer.indexOf('/')
    val portEndIndex = netServer.indexOf(']')
    if (addrIdx > 0) {
      val portIndex = netServer.indexOf('[')
      netServer.substring(0, addrIdx) +
          netServer.substring(portIndex, portEndIndex + 1)
    } else {
      netServer.substring(addrIdx + 1, portEndIndex + 1)
    }
  }

  final def isLoner(sc: SparkContext): Boolean =
    sc.schedulerBackend.isInstanceOf[LocalSchedulerBackend]

  def toLowerCase(k: String): String = {
    var index = 0
    val len = k.length
    while (index < len) {
      if (Character.isUpperCase(k.charAt(index))) {
        return k.toLowerCase(java.util.Locale.ENGLISH)
      }
      index += 1
    }
    k
  }

  def parseColumnsAsClob(s: String): (Boolean, Set[String]) = {
    if (s.trim.equals("*")) {
      (true, Set.empty[String])
    } else {
      (false, s.toUpperCase.split(',').toSet)
    }
  }

  def hasLowerCase(k: String): Boolean = {
    var index = 0
    val len = k.length
    while (index < len) {
      if (Character.isLowerCase(k.charAt(index))) {
        return true
      }
      index += 1
    }
    false
  }

  def toUpperCase(k: String): String = {
    var index = 0
    val len = k.length
    while (index < len) {
      if (Character.isLowerCase(k.charAt(index))) {
        return k.toUpperCase(java.util.Locale.ENGLISH)
      }
      index += 1
    }
    k
  }

  /**
   * Utility function to return a metadata for a StructField of StringType, to ensure that the
   * field is stored (and rendered) as VARCHAR by SnappyStore.
   *
   * @return the result Metadata object to use for StructField
   */
  def varcharMetadata(): Metadata = {
    varcharMetadata(Constant.MAX_VARCHAR_SIZE, Metadata.empty)
  }

  /**
   * Utility function to return a metadata for a StructField of StringType, to ensure that the
   * field is stored (and rendered) as VARCHAR by SnappyStore.
   *
   * @param size the size parameter of the VARCHAR() column type
   * @return the result Metadata object to use for StructField
   */
  def varcharMetadata(size: Int): Metadata = {
    varcharMetadata(size, Metadata.empty)
  }

  /**
   * Utility function to return a metadata for a StructField of StringType, to ensure that the
   * field is stored (and rendered) as VARCHAR by SnappyStore.
   *
   * @param size the size parameter of the VARCHAR() column type
   * @param md optional Metadata object to be merged into the result
   * @return the result Metadata object to use for StructField
   */
  def varcharMetadata(size: Int, md: Metadata): Metadata = {
    if (size < 1 || size > Constant.MAX_VARCHAR_SIZE) {
      throw new IllegalArgumentException(s"VARCHAR size should be between 1 " +
          s"and ${Constant.MAX_VARCHAR_SIZE}")
    }
    new MetadataBuilder().withMetadata(md).putString(Constant.CHAR_TYPE_BASE_PROP, "VARCHAR")
        .putLong(Constant.CHAR_TYPE_SIZE_PROP, size).build()
  }

  /**
   * Utility function to return a metadata for a StructField of StringType, to ensure that the
   * field is stored (and rendered) as CHAR by SnappyStore.
   *
   * @return the result Metadata object to use for StructField
   */
  def charMetadata(): Metadata = {
    charMetadata(Constant.MAX_CHAR_SIZE, Metadata.empty)
  }

  /**
   * Utility function to return a metadata for a StructField of StringType, to ensure that the
   * field is stored (and rendered) as CHAR by SnappyStore.
   *
   * @param size the size parameter of the CHAR() column type
   * @return the result Metadata object to use for StructField
   */
  def charMetadata(size: Int): Metadata = {
    charMetadata(size, Metadata.empty)
  }

  /**
   * Utility function to return a metadata for a StructField of StringType, to ensure that the
   * field is stored (and rendered) as CHAR by SnappyStore.
   *
   * @param size the size parameter of the CHAR() column type
   * @param md optional Metadata object to be merged into the result
   * @return the result Metadata object to use for StructField
   */
  def charMetadata(size: Int, md: Metadata): Metadata = {
    if (size < 1 || size > Constant.MAX_CHAR_SIZE) {
      throw new IllegalArgumentException(s"CHAR size should be between 1 " +
          s"and ${Constant.MAX_CHAR_SIZE}")
    }
    new MetadataBuilder().withMetadata(md).putString(Constant.CHAR_TYPE_BASE_PROP, "CHAR")
        .putLong(Constant.CHAR_TYPE_SIZE_PROP, size).build()
  }

  /**
   * Utility function to return a metadata for a StructField of StringType, to ensure that the
   * field is rendered as CLOB by SnappyStore.
   *
   * @param md optional Metadata object to be merged into the result
   * @return the result Metadata object to use for StructField
   */
  def stringMetadata(md: Metadata = Metadata.empty): Metadata = {
    // Put BASE as 'CLOB' so that SnappyStoreHiveCatalog.normalizeSchema() removes these
    // CHAR_TYPE* properties from the metadata. This enables SparkSQLExecuteImpl.getSQLType() to
    // render this field as CLOB.
    // If we don't add this property here, SnappyStoreHiveCatalog.normalizeSchema() will add one
    // on its own and this field would be rendered as VARCHAR.
    new MetadataBuilder().withMetadata(md).putString(Constant.CHAR_TYPE_BASE_PROP, "CLOB")
        .remove(Constant.CHAR_TYPE_SIZE_PROP).build()
  }

  def schemaFields(schema: StructType): Map[String, StructField] = {
    Map(schema.fields.flatMap { f =>
      val name = if (f.metadata.contains("name")) f.metadata.getString("name")
      else f.name
      Iterator((name, f))
    }: _*)
  }

  def getSchemaFields(schema: StructType): Map[String, StructField] = {
    Map(schema.fields.flatMap { f =>
      Iterator((f.name, f))
    }: _*)
  }


  def getFields(o: Any): Map[String, Any] = {
    val fieldsAsPairs = for (field <- o.getClass.getDeclaredFields) yield {
      field.setAccessible(true)
      (field.getName, field.get(o))
    }
    Map(fieldsAsPairs: _*)
  }

  /**
    * Get the result schema given an optional explicit schema and base table.
    * In case both are specified, then check compatibility between the two.
    */
  def getSchemaAndPlanFromBase(schemaOpt: Option[StructType],
      baseTableOpt: Option[String], catalog: SnappyStoreHiveCatalog,
      asSelect: Boolean, table: String,
      tableType: String): (StructType, Option[LogicalPlan]) = {
    schemaOpt match {
      case Some(s) => baseTableOpt match {
        case Some(baseTableName) =>
          // if both baseTable and schema have been specified, then both
          // should have matching schema
          try {
            val tablePlan = catalog.lookupRelation(
              catalog.newQualifiedTableName(baseTableName))
            val tableSchema = tablePlan.schema
            if (catalog.compatibleSchema(tableSchema, s)) {
              (s, Some(tablePlan))
            } else if (asSelect) {
              throw analysisException(s"CREATE $tableType TABLE AS SELECT:" +
                  " mismatch of schema with that of base table." +
                  "\n  Base table schema: " + tableSchema +
                  "\n  AS SELECT schema: " + s)
            } else {
              throw analysisException(s"CREATE $tableType TABLE:" +
                  " mismatch of specified schema with that of base table." +
                  "\n  Base table schema: " + tableSchema +
                  "\n  Specified schema: " + s)
            }
          } catch {
            // continue with specified schema if base table fails to load
            case _: AnalysisException => (s, None)
          }
        case None => (s, None)
      }
      case None => baseTableOpt match {
        case Some(baseTable) =>
          try {
            // parquet and other such external tables may have different
            // schema representation so normalize the schema
            val tablePlan = catalog.lookupRelation(
              catalog.newQualifiedTableName(baseTable))
            (catalog.normalizeSchema(tablePlan.schema), Some(tablePlan))
          } catch {
            case ae: AnalysisException =>
              throw analysisException(s"Base table $baseTable " +
                  s"not found for $tableType TABLE $table", Some(ae))
          }
        case None =>
          throw analysisException(s"CREATE $tableType TABLE must provide " +
              "either column definition or baseTable option.")
      }
    }
  }

  def getDriverClassName(url: String): String = DriverManager.getDriver(url) match {
    case wrapper: DriverWrapper => wrapper.wrapped.getClass.getCanonicalName
    case driver => driver.getClass.getCanonicalName
  }

  /**
    * Register given driver class with Spark's loader.
    */
  def registerDriver(driver: String): Unit = {
    try {
      DriverRegistry.register(driver)
    } catch {
      case cnfe: ClassNotFoundException => throw new IllegalArgumentException(
        s"Couldn't find driver class $driver", cnfe)
    }
  }

  /**
    * Register driver for given JDBC URL and return the driver class name.
    */
  def registerDriverUrl(url: String): String = {
    val driver = getDriverClassName(url)
    registerDriver(driver)
    driver
  }

  /**
   * Wrap a DataFrame action to track all Spark jobs in the body so that
   * we can connect them with an execution.
   */
  def withNewExecutionId[T](df: DataFrame, body: => T): T = {
    df.withNewExecutionId(body)
  }

  def immutableMap[A, B](m: mutable.Map[A, B]): Map[A, B] = new Map[A, B] {

    private[this] val map = m

    override def size = map.size

    override def -(elem: A) = {
      if (map.contains(elem)) {
        val builder = Map.newBuilder[A, B]
        for (pair <- map) if (pair._1 != elem) {
          builder += pair
        }
        builder.result()
      } else this
    }

    override def +[B1 >: B](kv: (A, B1)): Map[A, B1] = {
      val builder = Map.newBuilder[A, B1]
      val newKey = kv._1
      for (pair <- map) if (pair._1 != newKey) {
        builder += pair
      }
      builder += kv
      builder.result()
    }

    override def iterator = map.iterator

    override def foreach[U](f: ((A, B)) => U) = map.foreach(f)

    override def get(key: A) = map.get(key)
  }

  def createScalaConverter(dataType: DataType): Any => Any =
    CatalystTypeConverters.createToScalaConverter(dataType)

  def createCatalystConverter(dataType: DataType): Any => Any =
    CatalystTypeConverters.createToCatalystConverter(dataType)

  // we should use the exact day as Int, for example, (year, month, day) -> day
  def millisToDays(millisUtc: Long, tz: TimeZone): Int = {
    // SPARK-6785: use Math.floor so negative number of days (dates before 1970)
    // will correctly work as input for function toJavaDate(Int)
    val millisLocal = millisUtc + tz.getOffset(millisUtc)
    Math.floor(millisLocal.toDouble / DateTimeUtils.MILLIS_PER_DAY).toInt
  }

  def getGenericRowValues(row: GenericRow): Array[Any] = row.values

  def newChunkedByteBuffer(chunks: Array[ByteBuffer]): ChunkedByteBuffer =
    new ChunkedByteBuffer(chunks)

  def codecCompress(codec: CompressionCodec, input: Array[Byte],
      inputLen: Int): Array[Byte] = codec match {
    case _: LZFCompressionCodec => LZFEncoder.encode(input, 0, inputLen)
    case _: LZ4CompressionCodec =>
      LZ4Factory.fastestInstance().fastCompressor().compress(input, 0, inputLen)
    case _: SnappyCompressionCodec =>
      Snappy.rawCompress(input, inputLen)
  }

  def codecDecompress(codec: CompressionCodec, input: Array[Byte],
      inputOffset: Int, inputLen: Int,
      outputLen: Int): Array[Byte] = codec match {
    case _: LZFCompressionCodec =>
      val output = new Array[Byte](outputLen)
      LZFDecoder.decode(input, inputOffset, inputLen, output)
      output
    case _: LZ4CompressionCodec =>
      LZ4Factory.fastestInstance().fastDecompressor().decompress(input,
        inputOffset, outputLen)
    case _: SnappyCompressionCodec =>
      val output = new Array[Byte](outputLen)
      Snappy.uncompress(input, inputOffset, inputLen, output, 0)
      output
  }

  def setDefaultConfProperty(conf: SparkConf, name: String,
      default: String): Unit = {
    conf.getOption(name) match {
      case None =>
        // set both in configuration and as System property for all
        // confs created on the fly
        conf.set(name, default)
        System.setProperty(name, default)
      case _ =>
    }
  }

  def setDefaultSerializerAndCodec(conf: SparkConf): Unit = {
    // enable optimized pooled Kryo serializer by default
    setDefaultConfProperty(conf, "spark.serializer",
      Constant.DEFAULT_SERIALIZER)
    setDefaultConfProperty(conf, "spark.closure.serializer",
      Constant.DEFAULT_SERIALIZER)
    if (Constant.DEFAULT_CODEC != CompressionCodec.DEFAULT_COMPRESSION_CODEC) {
      setDefaultConfProperty(conf, "spark.io.compression.codec",
        Constant.DEFAULT_CODEC)
    }
  }

  def clearDefaultSerializerAndCodec(): Unit = {
    System.clearProperty("spark.serializer")
    System.clearProperty("spark.closure.serializer")
    System.clearProperty("spark.io.compression.codec")
  }

  lazy val usingEnhancedSpark: Boolean = {
    try {
      classOf[SQLMetric].getMethod("longValue")
      true
    } catch {
      case NonFatal(_) => false
    }
  }

  def metricMethods: (String => String, String => String) = {
    if (usingEnhancedSpark) {
      (v => s"addLong($v)", v => s"$v.longValue()")
    } else {
      (v => s"add($v)",
          // explicit cast for value to Object is for janino bug
          v => s"(Long)((${classOf[AccumulatorV2[_, _]].getName})$v).value()")
    }
  }

  def generateJson(dataType: DataType, gen: JsonGenerator,
      row: InternalRow): Unit = {
    // JacksonGenerator(StructType(Seq(StructField("", dataType))), gen)(row)
    // compatibility with both Spark 2.0.0 and 2.0.2
    TypeUtilities.jacksonApply(StructType(Seq(StructField("", dataType))), gen, row)
  }

  def getNumColumns(partitioning: Partitioning): Int = partitioning match {
    case c: PartitioningCollection =>
      math.max(1, c.partitionings.map(getNumColumns).min)
    case e: Expression => e.children.length
    case _ => 1
  }

<<<<<<< HEAD
  def toUnsafeRow(buffer: ByteBuffer, numColumns: Int): UnsafeRow = {
    val row = new UnsafeRow(numColumns)
    if (buffer.isDirect) {
      row.pointTo(null, UnsafeHolder.getDirectBufferAddress(buffer) +
          buffer.position(), buffer.remaining())
    } else {
      row.pointTo(buffer.array(), Platform.BYTE_ARRAY_OFFSET +
          buffer.arrayOffset() + buffer.position(), buffer.remaining())
    }
    row
  }
=======
  def taskMemoryManager(context: TaskContext): TaskMemoryManager =
    context.taskMemoryManager()
>>>>>>> a9cdfe47
}

class ExecutorLocalRDD[T: ClassTag](_sc: SparkContext,
    f: (TaskContext, ExecutorLocalPartition) => Iterator[T])
    extends RDD[T](_sc, Nil) {

  override def getPartitions: Array[Partition] = {
    val numberedPeers = Utils.getAllExecutorsMemoryStatus(sparkContext).
        keySet.toList.zipWithIndex

    if (numberedPeers.nonEmpty) {
      numberedPeers.map {
        case (bid, idx) => createPartition(idx, bid)
      }.toArray[Partition]
    } else {
      Array.empty[Partition]
    }
  }

  def createPartition(index: Int,
      blockId: BlockManagerId): ExecutorLocalPartition =
    new ExecutorLocalPartition(index, blockId)

  override def getPreferredLocations(split: Partition): Seq[String] =
    Seq(split.asInstanceOf[ExecutorLocalPartition].hostExecutorId)

  override def compute(split: Partition, context: TaskContext): Iterator[T] = {
    val part = split.asInstanceOf[ExecutorLocalPartition]
    val thisBlockId = SparkEnv.get.blockManager.blockManagerId
    if (part.blockId.host != thisBlockId.host ||
        part.blockId.executorId != thisBlockId.executorId) {
      throw new IllegalStateException(
        s"Unexpected execution of $part on $thisBlockId")
    }

    f(context, part)
  }
}

class FixedPartitionRDD[T: ClassTag](_sc: SparkContext,
    f: (TaskContext, Partition) => Iterator[T], numPartitions: Int,
    override val partitioner: Option[Partitioner])
    extends RDD[T](_sc, Nil) {

  override def getPartitions: Array[Partition] = {
    var i = 0

    Array.fill[Partition](numPartitions)({
      val x = i
      i += 1
      new Partition() {
        override def index: Int = x
      }
    })
  }

  override def compute(split: Partition, context: TaskContext): Iterator[T] = {
    f(context, split)
  }
}

class ExecutorLocalPartition(override val index: Int,
    val blockId: BlockManagerId) extends Partition {

  def hostExecutorId: String = Utils.getHostExecutorId(blockId)

  override def toString: String = s"ExecutorLocalPartition($index, $blockId)"
}

final class MultiBucketExecutorPartition(private[this] var _index: Int,
    _buckets: mutable.ArrayBuffer[Int], numBuckets: Int,
    private[this] var _hostExecutorIds: Seq[String])
    extends Partition with KryoSerializable {

  private[this] var bucketSet = {
    if (_buckets ne null) {
      val set = new BitSet(numBuckets)
      for (b <- _buckets) {
        set.set(b)
      }
      set
    } else {
      // replicated region case
      new BitSet(0)
    }
  }

  override def index: Int = _index

  def buckets: java.util.Set[Integer] = new java.util.AbstractSet[Integer] {

    override def contains(o: Any): Boolean = o match {
      case b: Int => b >= 0 && bucketSet.get(b)
      case _ => false
    }

    override def iterator() = new java.util.Iterator[Integer] {
      private[this] var bucket = bucketSet.nextSetBit(0)

      override def hasNext: Boolean = bucket >= 0
      override def next(): Integer = {
        val b = Int.box(bucket)
        bucket = bucketSet.nextSetBit(bucket + 1)
        b
      }
      override def remove(): Unit = throw new UnsupportedOperationException
    }

    override def size(): Int = bucketSet.cardinality()
  }

  def bucketsString: String = {
    val sb = new StringBuilder
    val bucketSet = this.bucketSet
    var bucket = bucketSet.nextSetBit(0)
    while (bucket >= 0) {
      sb.append(bucket).append(',')
      bucket = bucketSet.nextSetBit(bucket + 1)
    }
    // trim trailing comma
    sb.setLength(sb.length - 1)
    sb.toString()
  }

  def hostExecutorIds: Seq[String] = _hostExecutorIds

  override def write(kryo: Kryo, output: Output): Unit = {
    output.writeVarInt(_index, true)
    kryo.writeClassAndObject(output, bucketSet)
    output.writeVarInt(_hostExecutorIds.length, true)
    for (executor <- _hostExecutorIds) {
      output.writeString(executor)
    }
  }

  override def read(kryo: Kryo, input: Input): Unit = {
    _index = input.readVarInt(true)
    bucketSet = kryo.readClassAndObject(input).asInstanceOf[BitSet]
    var numExecutors = input.readVarInt(true)
    val executorBuilder = Seq.newBuilder[String]
    while (numExecutors > 0) {
      executorBuilder += input.readString()
      numExecutors -= 1
    }
    _hostExecutorIds = executorBuilder.result()
  }

  override def toString: String = s"MultiBucketExecutorPartition(" +
      s"$index, buckets=[$bucketsString], ${_hostExecutorIds.mkString(",")})"
}


private[spark] case class NarrowExecutorLocalSplitDep(
    @transient rdd: RDD[_],
    @transient splitIndex: Int,
    private var split: Partition) extends Serializable with KryoSerializable {

  // noinspection ScalaUnusedSymbol
  @throws[java.io.IOException]
  private def writeObject(oos: ObjectOutputStream): Unit =
    org.apache.spark.util.Utils.tryOrIOException {
      // Update the reference to parent split at the time of task serialization
      split = rdd.partitions(splitIndex)
      oos.defaultWriteObject()
    }

  override def write(kryo: Kryo, output: Output): Unit =
    org.apache.spark.util.Utils.tryOrIOException {
      // Update the reference to parent split at the time of task serialization
      split = rdd.partitions(splitIndex)
      kryo.writeClassAndObject(output, split)
    }

  override def read(kryo: Kryo, input: Input): Unit = {
    split = kryo.readClassAndObject(input).asInstanceOf[Partition]
  }
}

/**
  * Stores information about the narrow dependencies used by a StoreRDD.
  *
  * @param narrowDep maps to the dependencies variable in the parent RDD:
  *                  for each one to one dependency in dependencies,
  *                  narrowDeps has a NarrowExecutorLocalSplitDep (describing
  *                  the partition for that dependency) at the corresponding
  *                  index. The size of narrowDeps should always be equal to
  *                  the number of parents.
  */
private[spark] class CoGroupExecutorLocalPartition(
    idx: Int, val blockId: BlockManagerId,
    val narrowDep: Option[NarrowExecutorLocalSplitDep])
    extends Partition with Serializable {

  override val index: Int = idx

  def hostExecutorId: String = Utils.getHostExecutorId(blockId)

  override def toString: String =
    s"CoGroupExecutorLocalPartition($index, $blockId)"

  override def hashCode(): Int = idx
}

class ExecutorMultiBucketLocalShellPartition(override val index: Int,
    val buckets: mutable.HashSet[Int],
    val hostList: mutable.ArrayBuffer[(String, String)]) extends Partition {
  override def toString: String =
    s"ExecutorMultiBucketLocalShellPartition($index, $buckets, $hostList"
}

object ToolsCallbackInit extends Logging {
  final val toolsCallback = {
    try {
      val c = org.apache.spark.util.Utils.classForName(
        "io.snappydata.ToolsCallbackImpl$")
      val tc = c.getField("MODULE$").get(null).asInstanceOf[ToolsCallback]
      logInfo("toolsCallback initialized")
      tc
    } catch {
      case cnf: ClassNotFoundException =>
        logWarning("toolsCallback couldn't be INITIALIZED." +
            "DriverURL won't get published to others.")
        null
    }
  }
}

object OrderlessHashPartitioningExtract {
  def unapply(partitioning: Partitioning): Option[(Seq[Expression],
      Seq[Seq[Attribute]], Int, Int)] = {
    val callbacks = ToolsCallbackInit.toolsCallback
    if (callbacks ne null) {
      callbacks.checkOrderlessHashPartitioning(partitioning)
    } else None
  }
}<|MERGE_RESOLUTION|>--- conflicted
+++ resolved
@@ -736,7 +736,9 @@
     case _ => 1
   }
 
-<<<<<<< HEAD
+  def taskMemoryManager(context: TaskContext): TaskMemoryManager =
+    context.taskMemoryManager()
+
   def toUnsafeRow(buffer: ByteBuffer, numColumns: Int): UnsafeRow = {
     val row = new UnsafeRow(numColumns)
     if (buffer.isDirect) {
@@ -748,10 +750,6 @@
     }
     row
   }
-=======
-  def taskMemoryManager(context: TaskContext): TaskMemoryManager =
-    context.taskMemoryManager()
->>>>>>> a9cdfe47
 }
 
 class ExecutorLocalRDD[T: ClassTag](_sc: SparkContext,
