package org.apache.spark.sql.rowtable

import java.util.Properties

import com.gemstone.gemfire.distributed.internal.membership.InternalDistributedMember

import org.apache.spark.Partition
import org.apache.spark.rdd.RDD
import org.apache.spark.sql._
import org.apache.spark.sql.collection.Utils
import org.apache.spark.sql.columnar.ExternalStoreUtils.CaseInsensitiveMutableHashMap
import org.apache.spark.sql.columnar.{ConnectionType, ExternalStoreUtils}
import org.apache.spark.sql.hive.SnappyStoreHiveCatalog
import org.apache.spark.sql.jdbc.JdbcDialects
import org.apache.spark.sql.row.{GemFireXDDialect, JDBCMutableRelation}
import org.apache.spark.sql.sources._
import org.apache.spark.sql.store.util.StoreUtils
import org.apache.spark.sql.types.StructType
import org.apache.spark.storage.BlockManagerId

/**
 * A LogicalPlan implementation for an Snappy row table whose contents
 * are retrieved using a JDBC URL or DataSource.
 */
class RowFormatRelation(
    override val url: String,
    override val table: String,
    override val provider: String,
    preservepartitions: Boolean,
    mode: SaveMode,
    userSpecifiedString: String,
    parts: Array[Partition],
    _poolProps: Map[String, String],
    override val connProperties: Properties,
    override val hikariCP: Boolean,
    override val origOptions: Map[String, String],
    blockMap: Map[InternalDistributedMember, BlockManagerId],
    @transient override val sqlContext: SQLContext)
    extends JDBCMutableRelation(url,
      table,
      provider,
      mode,
      userSpecifiedString,
      parts,
      _poolProps,
      connProperties,
      hikariCP,
      origOptions,
      sqlContext) {

  lazy val connectionType = ExternalStoreUtils.getConnectionType(url)

<<<<<<< HEAD
  val connFunctor = ExternalStoreUtils.getConnector(table, driver, poolProperties,
    connProperties, hikariCP)

=======
>>>>>>> f179e3a6
  override def buildScan(requiredColumns: Array[String],
      filters: Array[Filter]): RDD[Row] = {
    connectionType match {
      case ConnectionType.Embedded =>
        new RowFormatScanRDD(
          sqlContext.sparkContext,
<<<<<<< HEAD
          connFunctor,
          ExternalStoreUtils.pruneSchema(schemaFields, requiredColumns),
=======
          connector,
          JDBCMutableRelation.pruneSchema(schemaFields, requiredColumns),
>>>>>>> f179e3a6
          table,
          requiredColumns,
          filters,
          parts,
          blockMap,
          connProperties
        ).asInstanceOf[RDD[Row]]

      case _ => super.buildScan(requiredColumns, filters)
    }
  }
}

final class DefaultSource extends MutableRelationProvider {

  override def createRelation(sqlContext: SQLContext, mode: SaveMode,
      options: Map[String, String], schema: String) = {
    val parameters = new CaseInsensitiveMutableHashMap(options)
    val table = ExternalStoreUtils.removeInternalProps(parameters)

    val ddlExtension = StoreUtils.ddlExtensionString(parameters, true, false)
    val schemaExtension = s"$schema $ddlExtension"
    val preservePartitions = parameters.remove("preservepartitions")
    val sc = sqlContext.sparkContext

    val (url, _, poolProps, connProps, hikariCP) =
      ExternalStoreUtils.validateAndGetAllProps(sc, parameters)

    val dialect = JdbcDialects.get(url)
    val blockMap =
      dialect match {
        case GemFireXDDialect => StoreUtils.initStore(sqlContext, url, connProps)
        case _ => Map.empty[InternalDistributedMember, BlockManagerId]
      }

    dialect match {
      // The driver if not a loner should be an accesor only
      case d: JdbcExtendedDialect =>
        connProps.putAll(d.extraDriverProperties(Utils.isLoner(sc)))
      case _ =>
    }

    new RowFormatRelation(url,
      SnappyStoreHiveCatalog.processTableIdentifier(table, sqlContext.conf),
      getClass.getCanonicalName,
      preservePartitions.exists(_.toBoolean),
      mode,
      schemaExtension,
      Seq.empty.toArray,
      poolProps,
      connProps,
      hikariCP,
      options,
      blockMap,
      sqlContext)
  }
}<|MERGE_RESOLUTION|>--- conflicted
+++ resolved
@@ -50,25 +50,14 @@
 
   lazy val connectionType = ExternalStoreUtils.getConnectionType(url)
 
-<<<<<<< HEAD
-  val connFunctor = ExternalStoreUtils.getConnector(table, driver, poolProperties,
-    connProperties, hikariCP)
-
-=======
->>>>>>> f179e3a6
   override def buildScan(requiredColumns: Array[String],
       filters: Array[Filter]): RDD[Row] = {
     connectionType match {
       case ConnectionType.Embedded =>
         new RowFormatScanRDD(
           sqlContext.sparkContext,
-<<<<<<< HEAD
-          connFunctor,
+          connector,
           ExternalStoreUtils.pruneSchema(schemaFields, requiredColumns),
-=======
-          connector,
-          JDBCMutableRelation.pruneSchema(schemaFields, requiredColumns),
->>>>>>> f179e3a6
           table,
           requiredColumns,
           filters,
