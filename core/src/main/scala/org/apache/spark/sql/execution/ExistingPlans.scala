/*
 * Copyright (c) 2016 SnappyData, Inc. All rights reserved.
 *
 * Licensed under the Apache License, Version 2.0 (the "License"); you
 * may not use this file except in compliance with the License. You
 * may obtain a copy of the License at
 *
 * http://www.apache.org/licenses/LICENSE-2.0
 *
 * Unless required by applicable law or agreed to in writing, software
 * distributed under the License is distributed on an "AS IS" BASIS,
 * WITHOUT WARRANTIES OR CONDITIONS OF ANY KIND, either express or
 * implied. See the License for the specific language governing
 * permissions and limitations under the License. See accompanying
 * LICENSE file.
 */
package org.apache.spark.sql.execution

import scala.collection.mutable.ArrayBuffer

import org.apache.spark.rdd.RDD
import org.apache.spark.sql.catalyst.errors._
import org.apache.spark.sql.catalyst.expressions.codegen.{CodegenContext, ExprCode}
import org.apache.spark.sql.catalyst.plans.physical.{HashPartitioning, Partitioning, SinglePartition}
import org.apache.spark.sql.catalyst.expressions.codegen.{CodegenContext, ExprCode}
import org.apache.spark.sql.catalyst.expressions.{Attribute, Expression, _}
import org.apache.spark.sql.catalyst.plans.physical.{HashPartitioning, Partitioning, SinglePartition}
import org.apache.spark.sql.catalyst.{InternalRow, TableIdentifier}
<<<<<<< HEAD
import org.apache.spark.sql.collection.{ToolsCallbackInit, Utils}
import org.apache.spark.sql.execution.columnar.impl.BaseColumnFormatRelation
=======
import org.apache.spark.sql.collection.ToolsCallbackInit
import org.apache.spark.sql.execution.columnar.impl.{BaseColumnFormatRelation, IndexColumnFormatRelation}
>>>>>>> 0dd78fbc
import org.apache.spark.sql.execution.columnar.{ColumnTableScan, ConnectionType}
import org.apache.spark.sql.execution.exchange.ShuffleExchange
import org.apache.spark.sql.execution.metric.{SQLMetric, SQLMetrics}
import org.apache.spark.sql.execution.row.RowFormatRelation
import org.apache.spark.sql.sources.{BaseRelation, Filter, PrunedUnsafeFilteredScan, SamplingRelation}
import org.apache.spark.sql.types._


/** Physical plan node for scanning data from an DataSource scan RDD.
  * If user knows that the data is partitioned or replicated across
  * all nodes this SparkPla can be used to avoid expensive shuffle
  * and Broadcast joins. This plan overrides outputPartitioning and
  * make it inline with the partitioning of the underlying DataSource */
private[sql] abstract class PartitionedPhysicalScan(
    output: Seq[Attribute],
    dataRDD: RDD[Any],
    numBuckets: Int,
    partitionColumns: Seq[Expression],
    @transient override val relation: BaseRelation,
    // not used currently (if need to use then get from relation.table)
    override val metastoreTableIdentifier: Option[TableIdentifier] = None)
    extends DataSourceScanExec with CodegenSupport {

  def getMetrics: Map[String, SQLMetric] = Map(
    "numOutputRows" -> SQLMetrics.createMetric(sparkContext, "number of output rows"))

  override lazy val metrics: Map[String, SQLMetric] = getMetrics

  private val extraInformation = relation.toString

  protected lazy val numPartitions: Int = dataRDD.getNumPartitions

  override lazy val schema: StructType = StructType.fromAttributes(output)

  @transient val (metricAdd, metricValue): (String => String, String => String) =
    Utils.metricMethods(sparkContext)

  // RDD cast as RDD[InternalRow] below just to satisfy interfaces like
  // inputRDDs though its actually of CachedBatches, CompactExecRows, etc
  override val rdd: RDD[InternalRow] = dataRDD.asInstanceOf[RDD[InternalRow]]

  override def inputRDDs(): Seq[RDD[InternalRow]] = {
    rdd :: Nil
  }

  protected override def doExecute(): RDD[InternalRow] = {
    WholeStageCodegenExec(this).execute()
  }

  /** Specifies how data is partitioned across different nodes in the cluster. */
  override lazy val outputPartitioning: Partitioning = {
    if (numPartitions == 1) {
      SinglePartition
    } else if (partitionColumns.nonEmpty) {
      val callbacks = ToolsCallbackInit.toolsCallback
      if (callbacks != null) {
        callbacks.getOrderlessHashPartitioning(partitionColumns,
          numPartitions, numBuckets)
      } else {
        HashPartitioning(partitionColumns, numPartitions)
      }
    } else super.outputPartitioning
  }

  override lazy val simpleString: String = "Partitioned Scan " + extraInformation +
      " , Requested Columns = " + output.mkString("[", ",", "]") +
      " partitionColumns = " + partitionColumns.mkString("[", ",", "]" +
      " numBuckets= " + numBuckets +
      " numPartitions= " + numPartitions)
}

private[sql] object PartitionedPhysicalScan {

  private[sql] val CT_NUMROWS_POSITION = 3
  private[sql] val CT_STATROW_POSITION = 4
  private[sql] val CT_COLUMN_START = 5

  def createFromDataSource(
      output: Seq[Attribute],
      numBuckets: Int,
      partitionColumns: Seq[Expression],
      rdd: RDD[Any],
      otherRDDs: Seq[RDD[InternalRow]],
      relation: PartitionedDataSourceScan,
      allFilters: Seq[Expression],
      schemaAttributes: Seq[AttributeReference],
      scanBuilderArgs: => (Seq[AttributeReference], Seq[Filter]) ): SparkPlan =
    relation match {
      case i: IndexColumnFormatRelation =>
        val columnScan = ColumnTableScan(output, rdd, otherRDDs, numBuckets,
          partitionColumns, relation, allFilters, schemaAttributes)
        val table = i.getBaseTableRelation
        val (a, f) = scanBuilderArgs
        val baseTableRDD = table.buildRowBufferRDD(Array.empty,
          a.map(_.name).toArray, f.toArray, false)
        val rowBufferScan = RowTableScan(output, baseTableRDD, numBuckets,
          Seq.empty, table)
        val bufferExchange = ShuffleExchange(columnScan.outputPartitioning,
          rowBufferScan)
        ZipPartitionScan(columnScan, bufferExchange)
      case r: BaseColumnFormatRelation =>
        ColumnTableScan(output, rdd, otherRDDs, numBuckets,
          partitionColumns, relation, allFilters, schemaAttributes)
      case r: SamplingRelation =>
        if (r.isPartitioned) {
          val columnScan = ColumnTableScan(output, rdd, Nil, numBuckets,
            partitionColumns, relation, allFilters, schemaAttributes)
          ZipPartitionScan(columnScan, null, otherRDDs.head, relation)
        } else {
          ColumnTableScan(output, rdd, otherRDDs, numBuckets,
            partitionColumns, relation, allFilters, schemaAttributes)
        }
      case _: RowFormatRelation =>
        RowTableScan(output, rdd, numBuckets,
          partitionColumns, relation)
    }

  def getSparkPlanInfo(plan: SparkPlan): SparkPlanInfo =
    SparkPlanInfo.fromSparkPlan(plan)
}

trait PartitionedDataSourceScan extends PrunedUnsafeFilteredScan {

  def table: String

  def schema: StructType

  def numBuckets: Int

  def partitionColumns: Seq[String]

  def connectionType: ConnectionType.Value
}

private[sql] final case class ZipPartitionScan(basePlan: SparkPlan with CodegenSupport,
    otherPlan: SparkPlan, otherRDD: RDD[InternalRow] = null,
    relation: PartitionedDataSourceScan = null) extends LeafExecNode with CodegenSupport {

  private var consumedCode: String = _
  private val consumedVars: ArrayBuffer[ExprCode] = ArrayBuffer.empty
  private val inputCode = basePlan.asInstanceOf[CodegenSupport]

  override def inputRDDs(): Seq[RDD[InternalRow]] =
    inputCode.inputRDDs ++ Seq(Option(otherPlan).fold(otherRDD)(_.execute()))

  override protected def doProduce(ctx: CodegenContext): String = {
    val child1Produce = inputCode.produce(ctx, this)
    val input = ctx.freshName("input")
    ctx.addMutableState("scala.collection.Iterator", input, s" $input = inputs[1]; ")

    val row = ctx.freshName("row")
    val columnsInputEval = Option(otherPlan).getOrElse(basePlan).output.zipWithIndex.map { case
      (ref, ordinal) =>
      val baseIndex = Option(otherPlan).fold(relation.schema.fieldIndex(ref.name))(_ => ordinal)
      val ev = consumedVars(ordinal)
      val dataType = ref.dataType
      val javaType = ctx.javaType(dataType)
      val value = ctx.getValue(row, dataType, baseIndex.toString)
      if (ref.nullable) {
        s"""
            boolean ${ev.isNull} = $row.isNullAt($ordinal);
            $javaType ${ev.value} = ${ev.isNull} ? ${ctx.defaultValue(dataType)} : ($value);
            """
      } else {
        s"""$javaType ${ev.value} = $value;"""
      }
    }.mkString("\n")

    s"""
       |while ($input.hasNext()) {
       |  InternalRow $row = (InternalRow) $input.next();
       |  // numOutputRows.add(1);
       |  $columnsInputEval
       |  $consumedCode
       |  if (shouldStop()) return;
       |}
       |$child1Produce
     """.stripMargin
  }

  override def doConsume(ctx: CodegenContext, input: Seq[ExprCode], row: ExprCode): String = {
    val consumeInput = evaluateVariables(input)
    consumedCode = consume(ctx, input)
    consumedVars.clear()
    input.map(_.copy()).foreach(consumedVars += _)
    consumeInput + "\n" + consumedCode
  }

  override protected def doExecute(): RDD[InternalRow] = attachTree(this, "execute") {
    WholeStageCodegenExec(this).execute()
  }

  override def output: Seq[Attribute] = basePlan.output
}

trait BatchConsumer extends CodegenSupport {

  /**
    * Generate Java source code to do any processing before a batch is consumed
    * by a [[DataSourceScanExec]] that does batch processing (e.g. per-batch
    * optimizations, initializations etc).
    * <p>
    * Implementations should use this for additional optimizations that can be
    * done at batch level when a batched scan is being done. They should not
    * depend on this being invoked since many scans will not be batched.
    */
  def batchConsume(ctx: CodegenContext, input: Seq[ExprCode]): String = ""
}

/**
<<<<<<< HEAD
 * Extended information for ExprCode to also hold the hashCode variable,
 * variable having dictionary reference and its index when dictionary
 * encoding is being used.
 */
case class ExprCodeEx(var hash: Option[String],
    private var dictionaryCode: String, assignCode: String,
    dictionary: String, dictionaryIndex: String) {

  def evaluateDictionaryCode(ev: ExprCode): String = {
    if (ev.code.isEmpty) ""
    else {
      val code = dictionaryCode
      dictionaryCode = ""
      code
    }
  }
}
=======
  * Extended information for ExprCode to also hold the hashCode variable,
  * variable having dictionary reference and its index when dictionary
  * encoding is being used.
  */
final case class ExprCodeEx(var hash: Option[String], dictionaryCode: String,
    dictionary: String, dictionaryIndex: String)
>>>>>>> 0dd78fbc
<|MERGE_RESOLUTION|>--- conflicted
+++ resolved
@@ -21,18 +21,11 @@
 import org.apache.spark.rdd.RDD
 import org.apache.spark.sql.catalyst.errors._
 import org.apache.spark.sql.catalyst.expressions.codegen.{CodegenContext, ExprCode}
-import org.apache.spark.sql.catalyst.plans.physical.{HashPartitioning, Partitioning, SinglePartition}
-import org.apache.spark.sql.catalyst.expressions.codegen.{CodegenContext, ExprCode}
 import org.apache.spark.sql.catalyst.expressions.{Attribute, Expression, _}
 import org.apache.spark.sql.catalyst.plans.physical.{HashPartitioning, Partitioning, SinglePartition}
 import org.apache.spark.sql.catalyst.{InternalRow, TableIdentifier}
-<<<<<<< HEAD
 import org.apache.spark.sql.collection.{ToolsCallbackInit, Utils}
-import org.apache.spark.sql.execution.columnar.impl.BaseColumnFormatRelation
-=======
-import org.apache.spark.sql.collection.ToolsCallbackInit
 import org.apache.spark.sql.execution.columnar.impl.{BaseColumnFormatRelation, IndexColumnFormatRelation}
->>>>>>> 0dd78fbc
 import org.apache.spark.sql.execution.columnar.{ColumnTableScan, ConnectionType}
 import org.apache.spark.sql.execution.exchange.ShuffleExchange
 import org.apache.spark.sql.execution.metric.{SQLMetric, SQLMetrics}
@@ -41,11 +34,13 @@
 import org.apache.spark.sql.types._
 
 
-/** Physical plan node for scanning data from an DataSource scan RDD.
-  * If user knows that the data is partitioned or replicated across
-  * all nodes this SparkPla can be used to avoid expensive shuffle
-  * and Broadcast joins. This plan overrides outputPartitioning and
-  * make it inline with the partitioning of the underlying DataSource */
+/**
+ * Physical plan node for scanning data from an DataSource scan RDD.
+ * If user knows that the data is partitioned or replicated across
+ * all nodes this SparkPla can be used to avoid expensive shuffle
+ * and Broadcast joins. This plan overrides outputPartitioning and
+ * make it inline with the partitioning of the underlying DataSource.
+ */
 private[sql] abstract class PartitionedPhysicalScan(
     output: Seq[Attribute],
     dataRDD: RDD[Any],
@@ -119,7 +114,7 @@
       relation: PartitionedDataSourceScan,
       allFilters: Seq[Expression],
       schemaAttributes: Seq[AttributeReference],
-      scanBuilderArgs: => (Seq[AttributeReference], Seq[Filter]) ): SparkPlan =
+      scanBuilderArgs: => (Seq[AttributeReference], Seq[Filter])): SparkPlan =
     relation match {
       case i: IndexColumnFormatRelation =>
         val columnScan = ColumnTableScan(output, rdd, otherRDDs, numBuckets,
@@ -127,7 +122,7 @@
         val table = i.getBaseTableRelation
         val (a, f) = scanBuilderArgs
         val baseTableRDD = table.buildRowBufferRDD(Array.empty,
-          a.map(_.name).toArray, f.toArray, false)
+          a.map(_.name).toArray, f.toArray, useResultSet = false)
         val rowBufferScan = RowTableScan(output, baseTableRDD, numBuckets,
           Seq.empty, table)
         val bufferExchange = ShuffleExchange(columnScan.outputPartitioning,
@@ -231,19 +226,18 @@
 trait BatchConsumer extends CodegenSupport {
 
   /**
-    * Generate Java source code to do any processing before a batch is consumed
-    * by a [[DataSourceScanExec]] that does batch processing (e.g. per-batch
-    * optimizations, initializations etc).
-    * <p>
-    * Implementations should use this for additional optimizations that can be
-    * done at batch level when a batched scan is being done. They should not
-    * depend on this being invoked since many scans will not be batched.
-    */
+   * Generate Java source code to do any processing before a batch is consumed
+   * by a [[DataSourceScanExec]] that does batch processing (e.g. per-batch
+   * optimizations, initializations etc).
+   * <p>
+   * Implementations should use this for additional optimizations that can be
+   * done at batch level when a batched scan is being done. They should not
+   * depend on this being invoked since many scans will not be batched.
+   */
   def batchConsume(ctx: CodegenContext, input: Seq[ExprCode]): String = ""
 }
 
 /**
-<<<<<<< HEAD
  * Extended information for ExprCode to also hold the hashCode variable,
  * variable having dictionary reference and its index when dictionary
  * encoding is being used.
@@ -260,12 +254,4 @@
       code
     }
   }
-}
-=======
-  * Extended information for ExprCode to also hold the hashCode variable,
-  * variable having dictionary reference and its index when dictionary
-  * encoding is being used.
-  */
-final case class ExprCodeEx(var hash: Option[String], dictionaryCode: String,
-    dictionary: String, dictionaryIndex: String)
->>>>>>> 0dd78fbc
+}