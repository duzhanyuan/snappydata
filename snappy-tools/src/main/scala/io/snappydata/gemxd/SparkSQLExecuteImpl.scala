/*
 * Copyright (c) 2016 SnappyData, Inc. All rights reserved.
 *
 * Licensed under the Apache License, Version 2.0 (the "License"); you
 * may not use this file except in compliance with the License. You
 * may obtain a copy of the License at
 *
 * http://www.apache.org/licenses/LICENSE-2.0
 *
 * Unless required by applicable law or agreed to in writing, software
 * distributed under the License is distributed on an "AS IS" BASIS,
 * WITHOUT WARRANTIES OR CONDITIONS OF ANY KIND, either express or
 * implied. See the License for the specific language governing
 * permissions and limitations under the License. See accompanying
 * LICENSE file.
 */
package io.snappydata.gemxd

import java.io.DataOutput
<<<<<<< HEAD
=======
import java.nio.ByteBuffer

>>>>>>> 6c7ab6c1
import com.gemstone.gemfire.DataSerializer
import com.gemstone.gemfire.internal.InternalDataSerializer
import com.gemstone.gemfire.internal.shared.Version
import com.pivotal.gemfirexd.internal.engine.Misc
import com.pivotal.gemfirexd.internal.engine.distributed.message.LeadNodeExecutorMsg
import com.pivotal.gemfirexd.internal.engine.distributed.utils.GemFireXDUtils
import com.pivotal.gemfirexd.internal.engine.distributed.{ActiveColumnBits, GfxdHeapDataOutputStream, SnappyResultHolder}
import com.pivotal.gemfirexd.internal.engine.jdbc.GemFireXDRuntimeException
import com.pivotal.gemfirexd.internal.shared.common.StoredFormatIds
import com.pivotal.gemfirexd.internal.snappy.{LeadNodeExecutionContext, SparkSQLExecute}

import org.apache.spark.rdd.RDD
import org.apache.spark.sql.catalyst.InternalRow
import org.apache.spark.sql.types._
import org.apache.spark.sql.{SnappyUIUtils, DataFrame, SnappyContext}
import org.apache.spark.storage.{RDDBlockId, StorageLevel}
import org.apache.spark.{SparkContext, Logging, SparkEnv}
/**
 * Encapsulates a Spark execution for use in query routing from JDBC.
 */
class SparkSQLExecuteImpl(val sql: String,
    val ctx: LeadNodeExecutionContext,
    senderVersion: Version) extends SparkSQLExecute with Logging {

  // spark context will be constructed by now as this will be invoked when drda queries
  // will reach the lead node
  // TODO: KN Later get the SnappyContext as per the ctx passed to this executor

  private lazy val snx = SnappyContextPerConnection.getSnappyContextForConnection(ctx.getConnId)

  private lazy val df: DataFrame = snx.sql(sql)

  private lazy val hdos = new GfxdHeapDataOutputStream(
    Misc.getMemStore.thresholdListener(), sql, true, senderVersion)

  private lazy val schema = df.schema

  private val resultsRdd = df.queryExecution.executedPlan.execute()

  override def serializeRows(out: DataOutput) = {
    val numBytes = hdos.size
    if (numBytes > 0) {
      InternalDataSerializer.writeArrayLength(numBytes, out)
      hdos.sendTo(out)
    } else {
      InternalDataSerializer.writeArrayLength(0, out)
    }
  }

  override def packRows(msg: LeadNodeExecutorMsg,
      snappyResultHolder: SnappyResultHolder): Unit = {

    var srh = snappyResultHolder
    val isLocalExecution = msg.isLocallyExecuted
    val bm = SparkEnv.get.blockManager
    val partitionBlockIds = new Array[RDDBlockId](resultsRdd.partitions.length)
    val handler = new ExecutionHandler(sql, schema, resultsRdd.id,
      partitionBlockIds)
    var blockReadSuccess = false
    try {
      // get the results and put those in block manager to avoid going OOM
      handler(resultsRdd, df)

      hdos.clearForReuse()
      var metaDataSent = false
      for (p <- partitionBlockIds if p != null) {
        logTrace("Sending data for partition id = " + p)
        val partitionData: ByteBuffer = bm.getLocalBytes(p) match {
          case Some(block) => block
          case None => throw new GemFireXDRuntimeException(
            s"SparkSQLExecuteImpl: packRows() block $p not found")
        }

        if (!metaDataSent) {
          writeMetaData()
          metaDataSent = true
        }
        hdos.write(partitionData.array())
        val dosSize = hdos.size()
        if (dosSize > GemFireXDUtils.DML_MAX_CHUNK_SIZE) {
          if (isLocalExecution) {
            // prepare SnappyResultHolder with all data and create new one
            if (dosSize > 0) {
              val rawData = hdos.toByteArrayCopy
              srh.fromSerializedData(rawData, rawData.length, null)
            }
            msg.sendResult(srh)
            srh = new SnappyResultHolder(this)
          } else {
            msg.sendResult(srh)
          }
          logTrace(s"Sent one batch for result, current partition $p.")
          hdos.clearForReuse()
        }

        // clear persisted block
        bm.removeBlock(p, tellMaster = false)
      }
      blockReadSuccess = true

      if (!metaDataSent) {
        writeMetaData()
      }
      if (isLocalExecution) {
        // prepare SnappyResultHolder with all data and create new one
        if (hdos.size > 0) {
          val rawData = hdos.toByteArrayCopy
          srh.fromSerializedData(rawData, rawData.length, null)
        }
      }
      msg.lastResult(srh)

    } finally {
      if (!blockReadSuccess) {
        // remove cached results from block manager
        bm.removeRdd(resultsRdd.id)
      }
    }
  }

  private lazy val (tableNames, nullability) = getTableNamesAndNullability

  def getTableNamesAndNullability: (Array[String], Array[Boolean]) = {
    var i = 0
    val output = df.queryExecution.analyzed.output
    val tables = new Array[String](output.length)
    val nullables = new Array[Boolean](output.length)
    output.foreach(a => {
      val fn = a.qualifiedName
      val dotIdx = fn.lastIndexOf('.')
      if (dotIdx > 0) {
        tables(i) = fn.substring(0, dotIdx)
      }
      else {
        tables(i) = ""
      }
      nullables(i) = a.nullable
      i = i + 1
    })
    (tables, nullables)
  }

  private def writeMetaData(): Unit = {
    val hdos = this.hdos
    // byte 1 will indicate that the metainfo is being packed too
    hdos.writeByte(0x01)
    DataSerializer.writeStringArray(tableNames, hdos)
    DataSerializer.writeStringArray(getColumnNames, hdos)
    DataSerializer.writeBooleanArray(nullability, hdos)
    val colTypes = getColumnTypes
    colTypes.foreach(x => {
      val t = x._1
      InternalDataSerializer.writeSignedVL(t, hdos)
      if (t == StoredFormatIds.SQL_DECIMAL_ID) {
        InternalDataSerializer.writeSignedVL(x._2, hdos) // precision
        InternalDataSerializer.writeSignedVL(x._3, hdos) // scale
      }
    })
  }

  def getColumnNames: Array[String] = {
    schema.fieldNames
  }

  private def getNumColumns: Int = schema.size

  private def getColumnTypes: Array[(Int, Int, Int)] = {
    val numCols = getNumColumns
    (0 until numCols).map(i => getSQLType(i, schema)).toArray
  }

  private def getSQLType(i: Int, schema: StructType): (Int, Int, Int) = {
    val sf = schema(i)
    sf.dataType match {
      case TimestampType => (StoredFormatIds.SQL_TIMESTAMP_ID, -1, -1)
      case BooleanType => (StoredFormatIds.SQL_BOOLEAN_ID, -1, -1)
      case DateType => (StoredFormatIds.SQL_DATE_ID, -1, -1)
      case LongType => (StoredFormatIds.SQL_LONGINT_ID, -1, -1)
      case ShortType => (StoredFormatIds.SQL_SMALLINT_ID, -1, -1)
      case ByteType => (StoredFormatIds.SQL_TINYINT_ID, -1, -1)
      case IntegerType => (StoredFormatIds.SQL_INTEGER_ID, -1, -1)
      case t: DecimalType => (StoredFormatIds.SQL_DECIMAL_ID, t.precision, t.scale)
      case FloatType => (StoredFormatIds.SQL_REAL_ID, -1, -1)
      case DoubleType => (StoredFormatIds.SQL_DOUBLE_ID, -1, -1)
      case StringType => (StoredFormatIds.SQL_CLOB_ID, -1, -1)
      // TODO: KN add varchar when that data type is identified
      // case VarCharType => StoredFormatIds.SQL_VARCHAR_ID
    }
  }
}

object SparkSQLExecuteImpl {
  val LONG_UTF8_TERMINATION = Array((0xE0 & 0xFF).toByte, 0.toByte, 0.toByte)

  def writeRow(row: InternalRow, numCols: Int, numEightColGroups: Int,
      numPartCols: Int, schema: StructType, hdos: GfxdHeapDataOutputStream) = {
    var groupNum: Int = 0
    // using the gemfirexd way of sending results where in the number of
    // columns in each row is divided into sets of 8 columns. Per eight column group a
    // byte will be sent to indicate which all column in that group has a
    // non-null value.
    while (groupNum < numEightColGroups - 1) {
      writeAGroup(groupNum, 8, row, schema, hdos)
      groupNum += 1
    }
    writeAGroup(groupNum, numPartCols, row, schema, hdos)
  }

  private def writeAGroup(groupNum: Int, numColsInGrp: Int, row: InternalRow,
      schema: StructType, hdos: GfxdHeapDataOutputStream) = {
    var activeByteForGroup: Byte = 0x00
    var colIndex: Int = 0
    var index: Int = 0
    while (index < numColsInGrp) {
      colIndex = (groupNum << 3) + index
      if (!row.isNullAt(colIndex)) {
        activeByteForGroup = ActiveColumnBits
            .setFlagForNormalizedColumnPosition(index, activeByteForGroup)
      }
      index += 1
    }
    DataSerializer.writePrimitiveByte(activeByteForGroup, hdos)
    index = 0
    while (index < numColsInGrp) {
      colIndex = (groupNum << 3) + index
      if (ActiveColumnBits.isNormalizedColumnOn(index, activeByteForGroup)) {
        writeColDataInOptimizedWay(row, colIndex, schema, hdos)
      }
      index += 1
    }
  }

  private def writeColDataInOptimizedWay(row: InternalRow, colIndex: Int,
      schema: StructType, hdos: GfxdHeapDataOutputStream) = {
    schema(colIndex).dataType match {
      case TimestampType => InternalDataSerializer.writeSignedVL(row.getLong(colIndex), hdos)
      case BooleanType => hdos.writeBoolean(row.getBoolean(colIndex))
      case DateType => InternalDataSerializer.writeSignedVL(row.getLong(colIndex), hdos)
      case LongType => InternalDataSerializer.writeSignedVL(row.getLong(colIndex), hdos)
      case ShortType => InternalDataSerializer.writeSignedVL(row.getInt(colIndex), hdos)
      case ByteType => DataSerializer.writePrimitiveByte(row.getByte(colIndex), hdos)
      case IntegerType => InternalDataSerializer.writeSignedVL(row.getInt(colIndex), hdos)
      case t: DecimalType => DataSerializer.writeObject(row.getDecimal(colIndex, t.precision,
        t.scale).toJavaBigDecimal, hdos)
      case FloatType => hdos.writeFloat(row.getFloat(colIndex))
      case DoubleType => hdos.writeDouble(row.getDouble(colIndex))
      case StringType =>
        // keep this consistent with SQLChar.toDataForOptimizedResultHolder
        val utf8String = row.getUTF8String(colIndex)

        if (utf8String ne null) {
          val utfLen = utf8String.numBytes()
          // for length greater than 64K, write a terminating sequence
          if (utfLen > 65535) {
            hdos.writeShort(0)
            hdos.copyMemory(utf8String.getBaseObject,
              utf8String.getBaseOffset, utfLen)
            hdos.writeNoWrap(LONG_UTF8_TERMINATION, 0, 3)
          } else if (utfLen > 0) {
            hdos.writeShort(utfLen)
            hdos.copyMemory(utf8String.getBaseObject,
              utf8String.getBaseOffset, utfLen)
          } else {
            hdos.writeShort(0)
            hdos.writeByte(-1)
          }
        } else {
          hdos.writeShort(0)
          hdos.writeByte(-1)
        }
      // TODO: KN add varchar when that data type is identified
      // case VarCharType => StoredFormatIds.SQL_VARCHAR_ID
    }
  }
}

<<<<<<< HEAD
object SparkSQLExecuteImpl {
  val LONG_UTF8_TERMINATION = Array((0xE0 & 0xFF).toByte, 0.toByte, 0.toByte)
}

object SnappyContextPerConnection {
  private lazy val concurrentMap = new java.util.concurrent.ConcurrentHashMap[Long, SnappyContext]()

  def getSnappyContextForConnection(connectionID: Long): SnappyContext = {
    if (concurrentMap.get(connectionID) == null) {
      concurrentMap.put(connectionID, SnappyContext.getOrCreate(null).newSession())
    }
    concurrentMap.get(connectionID)
  }

  def removeSnappyContext(connectionID: Long): Unit = {
    concurrentMap.remove(connectionID)
=======
class ExecutionHandler(sql: String, schema: StructType, rddId: Int,
    partitionBlockIds: Array[RDDBlockId]) extends Logging with Serializable {

  def apply(resultsRdd: RDD[InternalRow], df: DataFrame): Unit = {
    SnappyUIUtils.withNewExecutionId(df.sqlContext, df.queryExecution) {
      val sc = SnappyContext.globalSparkContext
      sc.runJob(resultsRdd, rowIter _, resultHandler _)
    }
  }

  private[snappydata] def rowIter(itr: Iterator[InternalRow]): Array[Byte] = {

    var (numCols, numEightColGroups, numPartCols) = (-1, -1, -1)

    def evalNumColumnGroups(row: InternalRow): Unit = {
      if (row != null) {
        numCols = row.numFields
        numEightColGroups = (numCols + 7) / 8
        numPartCols = ((numCols - 1) % 8) + 1
      }
    }
    val dos = new GfxdHeapDataOutputStream(
      Misc.getMemStore.thresholdListener(), sql, true, null)
    itr.foreach { row =>
      if (numCols == -1) {
        evalNumColumnGroups(row)
      }
      SparkSQLExecuteImpl.writeRow(row, numCols, numEightColGroups,
        numPartCols, schema, dos)
    }
    dos.toByteArray
  }

  private[snappydata] def resultHandler(partitionId: Int,
      block: Array[Byte]): Unit = {
    if (block.length > 0) {
      val bm = SparkEnv.get.blockManager
      val blockId = RDDBlockId(rddId, partitionId)
      bm.putBytes(blockId, ByteBuffer.wrap(block),
        StorageLevel.MEMORY_AND_DISK_SER, tellMaster = false)
      partitionBlockIds(partitionId) = blockId
    }
>>>>>>> 6c7ab6c1
  }
}<|MERGE_RESOLUTION|>--- conflicted
+++ resolved
@@ -17,11 +17,7 @@
 package io.snappydata.gemxd
 
 import java.io.DataOutput
-<<<<<<< HEAD
-=======
 import java.nio.ByteBuffer
-
->>>>>>> 6c7ab6c1
 import com.gemstone.gemfire.DataSerializer
 import com.gemstone.gemfire.internal.InternalDataSerializer
 import com.gemstone.gemfire.internal.shared.Version
@@ -298,24 +294,6 @@
   }
 }
 
-<<<<<<< HEAD
-object SparkSQLExecuteImpl {
-  val LONG_UTF8_TERMINATION = Array((0xE0 & 0xFF).toByte, 0.toByte, 0.toByte)
-}
-
-object SnappyContextPerConnection {
-  private lazy val concurrentMap = new java.util.concurrent.ConcurrentHashMap[Long, SnappyContext]()
-
-  def getSnappyContextForConnection(connectionID: Long): SnappyContext = {
-    if (concurrentMap.get(connectionID) == null) {
-      concurrentMap.put(connectionID, SnappyContext.getOrCreate(null).newSession())
-    }
-    concurrentMap.get(connectionID)
-  }
-
-  def removeSnappyContext(connectionID: Long): Unit = {
-    concurrentMap.remove(connectionID)
-=======
 class ExecutionHandler(sql: String, schema: StructType, rddId: Int,
     partitionBlockIds: Array[RDDBlockId]) extends Logging with Serializable {
 
@@ -358,6 +336,20 @@
         StorageLevel.MEMORY_AND_DISK_SER, tellMaster = false)
       partitionBlockIds(partitionId) = blockId
     }
->>>>>>> 6c7ab6c1
+  }
+}
+
+object SnappyContextPerConnection {
+  private lazy val concurrentMap = new java.util.concurrent.ConcurrentHashMap[Long, SnappyContext]()
+
+  def getSnappyContextForConnection(connectionID: Long): SnappyContext = {
+    if (concurrentMap.get(connectionID) == null) {
+      concurrentMap.put(connectionID, SnappyContext.getOrCreate(null).newSession())
+    }
+    concurrentMap.get(connectionID)
+  }
+
+  def removeSnappyContext(connectionID: Long): Unit = {
+    concurrentMap.remove(connectionID)
   }
 }