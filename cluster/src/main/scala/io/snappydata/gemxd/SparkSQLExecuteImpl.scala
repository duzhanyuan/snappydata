/*
 * Copyright (c) 2016 SnappyData, Inc. All rights reserved.
 *
 * Licensed under the Apache License, Version 2.0 (the "License"); you
 * may not use this file except in compliance with the License. You
 * may obtain a copy of the License at
 *
 * http://www.apache.org/licenses/LICENSE-2.0
 *
 * Unless required by applicable law or agreed to in writing, software
 * distributed under the License is distributed on an "AS IS" BASIS,
 * WITHOUT WARRANTIES OR CONDITIONS OF ANY KIND, either express or
 * implied. See the License for the specific language governing
 * permissions and limitations under the License. See accompanying
 * LICENSE file.
 */
package io.snappydata.gemxd

import java.io.DataOutput
import java.nio.ByteBuffer
import java.nio.charset.StandardCharsets

import com.gemstone.gemfire.DataSerializer
import com.gemstone.gemfire.internal.shared.Version
import com.gemstone.gemfire.internal.{ByteArrayDataInput, InternalDataSerializer}
import com.gemstone.gnu.trove.TIntObjectHashMap
import com.pivotal.gemfirexd.internal.engine.Misc
import com.pivotal.gemfirexd.internal.engine.distributed.message.LeadNodeExecutorMsg
import com.pivotal.gemfirexd.internal.engine.distributed.utils.GemFireXDUtils
import com.pivotal.gemfirexd.internal.engine.distributed.{ActiveColumnBits, GfxdHeapDataOutputStream, SnappyResultHolder}
import com.pivotal.gemfirexd.internal.engine.jdbc.GemFireXDRuntimeException
import com.pivotal.gemfirexd.internal.iapi.types.DataValueDescriptor
import com.pivotal.gemfirexd.internal.shared.common.StoredFormatIds
import com.pivotal.gemfirexd.internal.snappy.{LeadNodeExecutionContext, SparkSQLExecute}
import io.snappydata.QueryHint
import io.snappydata.util.StringUtils

import org.apache.spark.rdd.RDD
import org.apache.spark.sql.catalyst.InternalRow
import org.apache.spark.sql.catalyst.expressions.UnsafeRow
import org.apache.spark.sql.catalyst.expressions.codegen.BufferHolder
import org.apache.spark.sql.catalyst.util.DateTimeUtils
import org.apache.spark.sql.collection.Utils
import org.apache.spark.sql.store.CodeGeneration
import org.apache.spark.sql.types._
import org.apache.spark.sql.{DataFrame, SnappyContext}
import org.apache.spark.storage.{RDDBlockId, StorageLevel}
import org.apache.spark.unsafe.Platform
import org.apache.spark.{Logging, SparkContext, SparkEnv}
import org.apache.spark.util.SnappyUtils

/**
 * Encapsulates a Spark execution for use in query routing from JDBC.
 */
class SparkSQLExecuteImpl(val sql: String,
    val schema: String,
    val ctx: LeadNodeExecutionContext,
    senderVersion: Version) extends SparkSQLExecute with Logging {

  // spark context will be constructed by now as this will be invoked when
  // DRDA queries will reach the lead node

  if (Thread.currentThread().getContextClassLoader != null) {
    val loader = SnappyUtils.getSnappyStoreContextLoader(getContextOrCurrentClassLoader)
    Thread.currentThread().setContextClassLoader(loader)
  }

  private[this] val snc = SnappyContextPerConnection
      .getSnappyContextForConnection(ctx.getConnId)

  snc.setSchema(schema)

  private[this] val df = snc.sql(sql)

  private[this] val hdos = new GfxdHeapDataOutputStream(
    Misc.getMemStore.thresholdListener(), sql, true, senderVersion)

  private[this] val querySchema = df.schema

  private[this] val resultsRdd = df.queryExecution.toRdd

  // check for query hint to serialize complex types as CLOBs
  private[this] val complexTypeAsClob = snc.snappySession.getPreviousQueryHints.get(
    QueryHint.ComplexTypeAsClob.toString) match {
    case Some(v) => Misc.parseBoolean(v)
    case None => false
  }

  override def packRows(msg: LeadNodeExecutorMsg,
      snappyResultHolder: SnappyResultHolder): Unit = {

    var srh = snappyResultHolder
    val isLocalExecution = msg.isLocallyExecuted
    val bm = SparkEnv.get.blockManager
    val partitionBlockIds = new Array[RDDBlockId](resultsRdd.partitions.length)
    val serializeComplexType = !complexTypeAsClob && querySchema.exists(
      _.dataType match {
        case _: ArrayType | _: MapType | _: StructType => true
        case _ => false
      })
    val handler = new ExecutionHandler(sql, querySchema, resultsRdd.id,
      partitionBlockIds, serializeComplexType)
    var blockReadSuccess = false
    try {
<<<<<<< HEAD
      // get the results and put those in block manager to avoid going OOM
      snc.handleErrorLimitExceeded[Unit](handler.apply, resultsRdd, df,
        df.queryExecution.logical, bm.removeRdd(resultsRdd.id))

=======
      handler(resultsRdd, df)
>>>>>>> 0f16496f
      hdos.clearForReuse()
      var metaDataSent = false
      for (p <- partitionBlockIds if p != null) {
        logTrace("Sending data for partition id = " + p)
        val partitionData: ByteBuffer = bm.getLocalBytes(p) match {
          case Some(block) => try {
            block.toByteBuffer
          } finally {
            bm.releaseLock(p)
          }
          case None => throw new GemFireXDRuntimeException(
            s"SparkSQLExecuteImpl: packRows() block $p not found")
        }

        if (!metaDataSent) {
          writeMetaData()
          metaDataSent = true
        }
        hdos.write(partitionData.array())
        val dosSize = hdos.size()
        if (dosSize > GemFireXDUtils.DML_MAX_CHUNK_SIZE) {
          if (isLocalExecution) {
            // prepare SnappyResultHolder with all data and create new one
            if (dosSize > 0) {
              val rawData = hdos.toByteArrayCopy
              srh.fromSerializedData(rawData, rawData.length, null)
            }
            msg.sendResult(srh)
            srh = new SnappyResultHolder(this)
          } else {
            msg.sendResult(srh)
          }
          logTrace(s"Sent one batch for result, current partition $p.")
          hdos.clearForReuse()
          assert(metaDataSent)
          hdos.writeByte(0x00)
        }

        // clear persisted block
        bm.removeBlock(p, tellMaster = false)
      }
      blockReadSuccess = true

      if (!metaDataSent) {
        writeMetaData()
      }
      if (isLocalExecution) {
        // prepare SnappyResultHolder with all data and create new one
        if (hdos.size > 0) {
          val rawData = hdos.toByteArrayCopy
          srh.fromSerializedData(rawData, rawData.length, null)
        }
      }
      msg.lastResult(srh)

    } finally {
      if (!blockReadSuccess) {
        // remove cached results from block manager
        bm.removeRdd(resultsRdd.id)
      }
    }
  }

  override def serializeRows(out: DataOutput): Unit = {
    val numBytes = hdos.size
    if (numBytes > 0) {
      InternalDataSerializer.writeArrayLength(numBytes, out)
      hdos.sendTo(out)
    } else {
      InternalDataSerializer.writeArrayLength(0, out)
    }
  }

  private lazy val (tableNames, nullability) = getTableNamesAndNullability

  def getTableNamesAndNullability: (Array[String], Array[Boolean]) = {
    var i = 0
    val output = df.queryExecution.analyzed.output
    val tables = new Array[String](output.length)
    val nullables = new Array[Boolean](output.length)
    output.foreach(a => {
      val fn = a.qualifiedName
      val dotIdx = fn.lastIndexOf('.')
      if (dotIdx > 0) {
        tables(i) = fn.substring(0, dotIdx)
      }
      else {
        tables(i) = ""
      }
      nullables(i) = a.nullable
      i = i + 1
    })
    (tables, nullables)
  }

  private def writeMetaData(): Unit = {
    val hdos = this.hdos
    // byte 1 will indicate that the metainfo is being packed too
    hdos.writeByte(0x01)
    DataSerializer.writeStringArray(tableNames, hdos)
    DataSerializer.writeStringArray(getColumnNames, hdos)
    DataSerializer.writeBooleanArray(nullability, hdos)
    val colTypes = getColumnTypes
    colTypes.foreach { case (tp, precision, scale) =>
      InternalDataSerializer.writeSignedVL(tp, hdos)
      if (tp == StoredFormatIds.SQL_DECIMAL_ID) {
        InternalDataSerializer.writeSignedVL(precision, hdos) // precision
        InternalDataSerializer.writeSignedVL(scale, hdos) // scale
      }
    }
  }

  def getColumnNames: Array[String] = {
    querySchema.fieldNames
  }

  private def getColumnTypes: Array[(Int, Int, Int)] =
    querySchema.map(f => getSQLType(f.dataType)).toArray

  private def getSQLType(dataType: DataType): (Int, Int, Int) = {
    dataType match {
      case TimestampType => (StoredFormatIds.SQL_TIMESTAMP_ID, -1, -1)
      case BooleanType => (StoredFormatIds.SQL_BOOLEAN_ID, -1, -1)
      case DateType => (StoredFormatIds.SQL_DATE_ID, -1, -1)
      case LongType => (StoredFormatIds.SQL_LONGINT_ID, -1, -1)
      case ShortType => (StoredFormatIds.SQL_SMALLINT_ID, -1, -1)
      case ByteType => (StoredFormatIds.SQL_TINYINT_ID, -1, -1)
      case IntegerType => (StoredFormatIds.SQL_INTEGER_ID, -1, -1)
      case t: DecimalType => (StoredFormatIds.SQL_DECIMAL_ID, t.precision, t.scale)
      case FloatType => (StoredFormatIds.SQL_REAL_ID, -1, -1)
      case DoubleType => (StoredFormatIds.SQL_DOUBLE_ID, -1, -1)
      case StringType => (StoredFormatIds.SQL_CLOB_ID, -1, -1)
      case BinaryType => (StoredFormatIds.SQL_BLOB_ID, -1, -1)
      case _: ArrayType | _: MapType | _: StructType =>
        // the ID here is different from CLOB because serialization of CLOB
        // uses full UTF8 like in UTF8String while below is still modified
        // UTF8 (no code for full UTF8 yet -- change when full UTF8 code added)
        if (complexTypeAsClob) (StoredFormatIds.SQL_VARCHAR_ID, -1, -1)
        else (StoredFormatIds.SQL_BLOB_ID, -1, -1)
      // TODO: KN add varchar when that data type is identified
      // case VarCharType => StoredFormatIds.SQL_VARCHAR_ID

      // send across rest as CLOBs
      case _ => (StoredFormatIds.SQL_VARCHAR_ID, -1, -1)
    }
  }

  def getContextOrCurrentClassLoader: ClassLoader =
    Option(Thread.currentThread().getContextClassLoader).getOrElse(getClass.getClassLoader)
}

object SparkSQLExecuteImpl {

  def writeRow(row: InternalRow, numCols: Int, numEightColGroups: Int,
      numPartCols: Int, schema: StructType, hdos: GfxdHeapDataOutputStream,
      bufferHolders: TIntObjectHashMap): Unit = {
    var groupNum: Int = 0
    // using the gemfirexd way of sending results where in the number of
    // columns in each row is divided into sets of 8 columns. Per eight column group a
    // byte will be sent to indicate which all column in that group has a
    // non-null value.
    while (groupNum < numEightColGroups) {
      writeAGroup(groupNum, 8, row, schema, hdos, bufferHolders)
      groupNum += 1
    }
    writeAGroup(groupNum, numPartCols, row, schema, hdos, bufferHolders)
  }

  private def writeAGroup(groupNum: Int, numColsInGrp: Int, row: InternalRow,
      schema: StructType, hdos: GfxdHeapDataOutputStream,
      bufferHolders: TIntObjectHashMap): Unit = {
    var activeByteForGroup: Byte = 0x00
    var colIndex: Int = 0
    var index: Int = 0
    while (index < numColsInGrp) {
      colIndex = (groupNum << 3) + index
      if (!row.isNullAt(colIndex)) {
        activeByteForGroup = ActiveColumnBits
            .setFlagForNormalizedColumnPosition(index, activeByteForGroup)
      }
      index += 1
    }
    DataSerializer.writePrimitiveByte(activeByteForGroup, hdos)
    index = 0
    while (index < numColsInGrp) {
      colIndex = (groupNum << 3) + index
      if (ActiveColumnBits.isNormalizedColumnOn(index, activeByteForGroup)) {
        writeColDataInOptimizedWay(row, colIndex, schema, hdos, bufferHolders)
      }
      index += 1
    }
  }

  private def writeColDataInOptimizedWay(row: InternalRow, colIndex: Int,
      schema: StructType, hdos: GfxdHeapDataOutputStream,
      bufferHolders: TIntObjectHashMap): Unit = {
    schema(colIndex).dataType match {
      case StringType =>
        val utf8String = row.getUTF8String(colIndex)

        if (utf8String ne null) {
          val utfLen = utf8String.numBytes()
          InternalDataSerializer.writeSignedVL(utfLen, hdos)
          hdos.copyMemory(utf8String.getBaseObject,
            utf8String.getBaseOffset, utfLen)
        } else {
          InternalDataSerializer.writeSignedVL(-1, hdos)
        }
      case IntegerType =>
        InternalDataSerializer.writeSignedVL(row.getInt(colIndex), hdos)
      case LongType =>
        InternalDataSerializer.writeSignedVL(row.getLong(colIndex), hdos)
      case TimestampType =>
        InternalDataSerializer.writeSignedVL(row.getLong(colIndex), hdos)
      case t: DecimalType => DataSerializer.writeObject(row.getDecimal(
        colIndex, t.precision, t.scale).toJavaBigDecimal, hdos)
      case BooleanType => hdos.writeBoolean(row.getBoolean(colIndex))
      case DateType =>
        InternalDataSerializer.writeSignedVL(row.getInt(colIndex), hdos)
      case ShortType =>
        InternalDataSerializer.writeSignedVL(row.getShort(colIndex), hdos)
      case ByteType => hdos.writeByte(row.getByte(colIndex))
      case FloatType => hdos.writeFloat(row.getFloat(colIndex))
      case DoubleType => hdos.writeDouble(row.getDouble(colIndex))
      case BinaryType => DataSerializer.writeByteArray(
        row.getBinary(colIndex), hdos)
      case a: ArrayType if bufferHolders != null =>
        val buffer = bufferHolders.get(0).asInstanceOf[BufferHolder]
        buffer.cursor = Platform.BYTE_ARRAY_OFFSET
        val serializer = CodeGeneration.getComplexTypeSerializer(a)
        serializer.serialize(row.getArray(colIndex), buffer, hdos)
      case m: MapType if bufferHolders != null =>
        val buffer = bufferHolders.get(0).asInstanceOf[BufferHolder]
        buffer.cursor = Platform.BYTE_ARRAY_OFFSET
        val serializer = CodeGeneration.getComplexTypeSerializer(m)
        serializer.serialize(row.getMap(colIndex), buffer, hdos)
      case s: StructType if bufferHolders != null =>
        val nFields = s.length
        val buffer = bufferHolders.get(nFields).asInstanceOf[BufferHolder]
        buffer.cursor = Platform.BYTE_ARRAY_OFFSET
        val serializer = CodeGeneration.getComplexTypeSerializer(s)
        serializer.serialize(row.getStruct(colIndex, nFields), buffer, hdos)
      case other =>
        val col = row.get(colIndex, other)
        if (col ne null) {
          val sb = new StringBuilder()
          Utils.dataTypeStringBuilder(other, sb)(col)
          // write the full length as an integer
          hdos.writeUTF(sb.toString(), true, false)
        } else {
          hdos.writeInt(-1)
        }
    }
  }

  def readDVDArray(dvds: Array[DataValueDescriptor], types: Array[Int],
      in: ByteArrayDataInput, numEightColGroups: Int,
      numPartialCols: Int): Unit = {
    var groupNum = 0
    // using the gemfirexd way of sending results where in the number of
    // columns in each row is divided into sets of 8 columns. Per eight column
    // group a byte will be sent to indicate which all column in that group
    // has a non-null value.
    while (groupNum < numEightColGroups) {
      readAGroup(groupNum, 8, dvds, types, in)
      groupNum += 1
    }
    readAGroup(groupNum, numPartialCols, dvds, types, in)
  }

  private def readAGroup(groupNum: Int, numColsInGroup: Int,
      dvds: Array[DataValueDescriptor], types: Array[Int],
      in: ByteArrayDataInput): Unit = {
    val activeByteForGroup: Byte = DataSerializer.readPrimitiveByte(in)
    var index: Int = 0
    while (index < numColsInGroup) {
      val dvdIndex = (groupNum << 3) + index
      val dvd = dvds(dvdIndex)
      if (ActiveColumnBits.isNormalizedColumnOn(index, activeByteForGroup)) {
        types(dvdIndex) match {
          case StoredFormatIds.SQL_CLOB_ID =>
            val utfLen = InternalDataSerializer.readSignedVL(in).toInt
            if (utfLen >= 0) {
              val pos = in.position()
              dvd.setValue(new String(in.array(), pos, utfLen,
                StandardCharsets.UTF_8))
              in.setPosition(pos + utfLen)
            } else {
              dvd.setToNull()
            }

          case StoredFormatIds.SQL_INTEGER_ID |
               StoredFormatIds.SQL_LONGINT_ID |
               StoredFormatIds.SQL_SMALLINT_ID =>
            dvd.setValue(InternalDataSerializer.readSignedVL(in))
          case StoredFormatIds.SQL_TIMESTAMP_ID =>
            val ts = DateTimeUtils.toJavaTimestamp(
              InternalDataSerializer.readSignedVL(in))
            dvd.setValue(ts)
          case StoredFormatIds.SQL_DECIMAL_ID =>
            val bd = DataSerializer.readObject[java.math.BigDecimal](in)
            dvd.setBigDecimal(bd)
          case StoredFormatIds.SQL_DATE_ID =>
            val dt = DateTimeUtils.toJavaDate(
              InternalDataSerializer.readSignedVL(in).toInt)
            dvd.setValue(dt)
          case StoredFormatIds.SQL_BOOLEAN_ID =>
            dvd.setValue(in.readBoolean())
          case StoredFormatIds.SQL_TINYINT_ID =>
            dvd.setValue(in.readByte())
          case StoredFormatIds.SQL_REAL_ID =>
            dvd.setValue(in.readFloat())
          case StoredFormatIds.SQL_DOUBLE_ID =>
            dvd.setValue(in.readDouble())
          case StoredFormatIds.SQL_VARCHAR_ID =>
            // read the full length as an integer
            val utfLen = in.readInt()
            if (utfLen >= 0) {
              val pos = in.position()
              dvd.readBytes(in.array(), pos, utfLen)
              in.setPosition(pos + utfLen)
            } else {
              dvd.setToNull()
            }
          case StoredFormatIds.SQL_BLOB_ID =>
            dvd.setValue(DataSerializer.readByteArray(in))
          case other => throw new GemFireXDRuntimeException(
            s"SparkSQLExecuteImpl: unexpected typeFormatId $other")
        }
      } else {
        dvd.setToNull()
      }
      index += 1
    }
  }
}

class ExecutionHandler(sql: String, schema: StructType, rddId: Int,
    partitionBlockIds: Array[RDDBlockId],
    serializeComplexType: Boolean) extends Serializable {

  def apply(resultsRdd: RDD[InternalRow], df: DataFrame): Unit = {
    Utils.withNewExecutionId(df.sparkSession, df.queryExecution) {
      val sc = SnappyContext.globalSparkContext
      sc.runJob(resultsRdd, rowIter _, resultHandler _)
    }
  }

  private[snappydata] def rowIter(itr: Iterator[InternalRow]): Array[Byte] = {

    var numCols = -1
    var numEightColGroups = -1
    var numPartCols = -1

    def evalNumColumnGroups(row: InternalRow): Unit = {
      if (row != null) {
        numCols = row.numFields
        numEightColGroups = numCols / 8
        numPartCols = numCols % 8
      }
    }
    val dos = new GfxdHeapDataOutputStream(
      Misc.getMemStore.thresholdListener(), sql, false, null)
    var bufferHolders: TIntObjectHashMap = null
    if (serializeComplexType) {
      // need to create separate BufferHolders for each of the Structs
      // having different sizes
      schema.foreach(_.dataType match {
        case _: ArrayType | _: MapType =>
          if (bufferHolders == null) {
            bufferHolders = new TIntObjectHashMap(3)
          }
          if (bufferHolders.isEmpty || !bufferHolders.containsKey(0)) {
            bufferHolders.put(0, new BufferHolder(new UnsafeRow()))
          }
        case s: StructType =>
          val nFields = s.length
          if (bufferHolders == null) {
            bufferHolders = new TIntObjectHashMap(3)
          }
          if (bufferHolders.isEmpty || !bufferHolders.containsKey(nFields)) {
            bufferHolders.put(nFields, new BufferHolder(new UnsafeRow(nFields)))
          }
        case _ =>
      })
    }
    itr.foreach { row =>
      if (numCols == -1) {
        evalNumColumnGroups(row)
      }
      SparkSQLExecuteImpl.writeRow(row, numCols, numEightColGroups,
        numPartCols, schema, dos, bufferHolders)
    }
    dos.toByteArray
  }

  private[snappydata] def resultHandler(partitionId: Int,
      block: Array[Byte]): Unit = {
    if (block.length > 0) {
      val bm = SparkEnv.get.blockManager
      val blockId = RDDBlockId(rddId, partitionId)
      bm.putBytes(blockId, Utils.newChunkedByteBuffer(Array(ByteBuffer.wrap(
        block))), StorageLevel.MEMORY_AND_DISK_SER, tellMaster = false)
      partitionBlockIds(partitionId) = blockId
    }
  }
}

object SnappyContextPerConnection {

  private val connectionIdMap =
    new java.util.concurrent.ConcurrentHashMap[Long, SnappyContext]()

  def getSnappyContextForConnection(connId: Long): SnappyContext = {
    val connectionID = Long.box(connId)
    val context = connectionIdMap.get(connectionID)
    if (context != null) context
    else {
      val snc = SnappyContext(null: SparkContext)
      val oldContext = connectionIdMap.putIfAbsent(connectionID, snc)
      if (oldContext == null) snc else oldContext
    }
  }

  def removeSnappyContext(connectionID: java.lang.Long): Unit = {
    connectionIdMap.remove(connectionID)
  }
}<|MERGE_RESOLUTION|>--- conflicted
+++ resolved
@@ -102,14 +102,8 @@
       partitionBlockIds, serializeComplexType)
     var blockReadSuccess = false
     try {
-<<<<<<< HEAD
       // get the results and put those in block manager to avoid going OOM
-      snc.handleErrorLimitExceeded[Unit](handler.apply, resultsRdd, df,
-        df.queryExecution.logical, bm.removeRdd(resultsRdd.id))
-
-=======
       handler(resultsRdd, df)
->>>>>>> 0f16496f
       hdos.clearForReuse()
       var metaDataSent = false
       for (p <- partitionBlockIds if p != null) {
