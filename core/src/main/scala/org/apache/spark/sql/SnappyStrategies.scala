/*
 * Copyright (c) 2016 SnappyData, Inc. All rights reserved.
 *
 * Licensed under the Apache License, Version 2.0 (the "License"); you
 * may not use this file except in compliance with the License. You
 * may obtain a copy of the License at
 *
 * http://www.apache.org/licenses/LICENSE-2.0
 *
 * Unless required by applicable law or agreed to in writing, software
 * distributed under the License is distributed on an "AS IS" BASIS,
 * WITHOUT WARRANTIES OR CONDITIONS OF ANY KIND, either express or
 * implied. See the License for the specific language governing
 * permissions and limitations under the License. See accompanying
 * LICENSE file.
 */
package org.apache.spark.sql

import org.apache.spark.sql.JoinStrategy._
import org.apache.spark.sql.catalyst.expressions.aggregate.{AggregateExpression, AggregateFunction, Complete, Final, ImperativeAggregate, Partial, PartialMerge}
import org.apache.spark.sql.catalyst.expressions.{Alias, Expression, NamedExpression, RowOrdering}
import org.apache.spark.sql.catalyst.planning.{ExtractEquiJoinKeys, PhysicalAggregation, PhysicalOperation}
import org.apache.spark.sql.catalyst.plans.logical.{Join, LogicalPlan, ReturnAnswer}
import org.apache.spark.sql.catalyst.plans.physical.{ClusteredDistribution, HashPartitioning}
import org.apache.spark.sql.catalyst.plans.{ExistenceJoin, Inner, JoinType, LeftAnti, LeftOuter, LeftSemi, RightOuter}
import org.apache.spark.sql.catalyst.rules.Rule
import org.apache.spark.sql.collection.Utils
import org.apache.spark.sql.execution._
import org.apache.spark.sql.execution.aggregate.{AggUtils, CollectAggregateExec, SnappyHashAggregateExec}
import org.apache.spark.sql.execution.datasources.LogicalRelation
import org.apache.spark.sql.execution.exchange.{EnsureRequirements, Exchange, ShuffleExchange}
import org.apache.spark.sql.execution.joins.{BuildLeft, BuildRight}
import org.apache.spark.sql.internal.{DefaultPlanner, SQLConf}
import org.apache.spark.sql.streaming._

/**
 * This trait is an extension to SparkPlanner and introduces number of
 * enhancements specific to SnappyData.
 */
private[sql] trait SnappyStrategies {

  self: DefaultPlanner =>

  object SnappyStrategies extends Strategy {

    def apply(plan: LogicalPlan): Seq[SparkPlan] = {
      sampleSnappyCase(plan)
    }
  }

  /** Stream related strategies to map stream specific logical plan to physical plan */
  object StreamQueryStrategy extends Strategy {
    def apply(plan: LogicalPlan): Seq[SparkPlan] = plan match {
      case LogicalDStreamPlan(output, rowStream) =>
        PhysicalDStreamPlan(output, rowStream) :: Nil
      case WindowLogicalPlan(d, s, LogicalDStreamPlan(output, rowStream), _) =>
        WindowPhysicalPlan(d, s, PhysicalDStreamPlan(output, rowStream)) :: Nil
      case WindowLogicalPlan(d, s, l@LogicalRelation(t: StreamPlan, _, _), _) =>
        WindowPhysicalPlan(d, s, PhysicalDStreamPlan(l.output, t.rowStream)) :: Nil
      case WindowLogicalPlan(_, _, child, _) => throw new AnalysisException(
        s"Unexpected child $child for WindowLogicalPlan")
      case _ => Nil
    }
  }

  object LocalJoinStrategies extends Strategy {
    def apply(plan: LogicalPlan): Seq[SparkPlan] = plan match {

      case ExtractEquiJoinKeys(joinType, leftKeys, rightKeys, condition,
      left, right) if canBuildRight(joinType) && canLocalJoin(right) =>
        makeLocalHashJoin(leftKeys, rightKeys, left, right, condition,
          joinType, joins.BuildRight, replicatedTableJoin = true)
      case ExtractEquiJoinKeys(joinType, leftKeys, rightKeys, condition,
      left, right) if canBuildLeft(joinType) && canLocalJoin(left) =>
        makeLocalHashJoin(leftKeys, rightKeys, left, right, condition,
          joinType, joins.BuildLeft, replicatedTableJoin = true)

      // check for collocated joins before going for broadcast
      case ExtractEquiJoinKeys(joinType, leftKeys, rightKeys, condition, left, right)
        if isCollocatedJoin(joinType, left, leftKeys, right, rightKeys) =>
        val buildLeft = canBuildLeft(joinType) && canBuildLocalHashMap(left, conf)
        if (buildLeft && left.statistics.sizeInBytes < right.statistics.sizeInBytes) {
          makeLocalHashJoin(leftKeys, rightKeys, left, right, condition,
            joinType, joins.BuildLeft, replicatedTableJoin = false)
        } else if (canBuildRight(joinType) && canBuildLocalHashMap(right, conf)) {
          makeLocalHashJoin(leftKeys, rightKeys, left, right, condition,
            joinType, joins.BuildRight, replicatedTableJoin = false)
        } else if (buildLeft) {
          makeLocalHashJoin(leftKeys, rightKeys, left, right, condition,
            joinType, joins.BuildLeft, replicatedTableJoin = false)
        } else if (RowOrdering.isOrderable(leftKeys)) {
          joins.SortMergeJoinExec(leftKeys, rightKeys, joinType, condition,
            planLater(left), planLater(right)) :: Nil
        } else Nil

      case ExtractEquiJoinKeys(joinType, leftKeys, rightKeys, condition, left, right)
        if canBuildRight(joinType) && canBroadcast(right, conf) =>
        if (skipBroadcastRight(joinType, left, right, conf)) {
          Seq(joins.BroadcastHashJoinExec(leftKeys, rightKeys, joinType,
            BuildLeft, condition, planLater(left), planLater(right)))
        } else {
          Seq(joins.BroadcastHashJoinExec(leftKeys, rightKeys, joinType,
            BuildRight, condition, planLater(left), planLater(right)))
        }
      case ExtractEquiJoinKeys(joinType, leftKeys, rightKeys, condition, left, right)
        if canBuildLeft(joinType) && canBroadcast(left, conf) =>
        Seq(joins.BroadcastHashJoinExec(leftKeys, rightKeys, joinType,
          BuildLeft, condition, planLater(left), planLater(right)))

      case ExtractEquiJoinKeys(joinType, leftKeys, rightKeys, condition, left, right)
        if canBuildRight(joinType) && canBuildLocalHashMap(right, conf) ||
            !RowOrdering.isOrderable(leftKeys) =>
        if (canBuildLeft(joinType) && canBuildLocalHashMap(left, conf) &&
            left.statistics.sizeInBytes < right.statistics.sizeInBytes) {
          makeLocalHashJoin(leftKeys, rightKeys, left, right, condition,
            joinType, joins.BuildLeft, replicatedTableJoin = false)
        } else {
          makeLocalHashJoin(leftKeys, rightKeys, left, right, condition,
            joinType, joins.BuildRight, replicatedTableJoin = false)
        }
      case ExtractEquiJoinKeys(joinType, leftKeys, rightKeys, condition, left, right)
        if canBuildLeft(joinType) && canBuildLocalHashMap(left, conf) ||
            !RowOrdering.isOrderable(leftKeys) =>
        makeLocalHashJoin(leftKeys, rightKeys, left, right, condition,
          joinType, joins.BuildLeft, replicatedTableJoin = false)

      case _ => Nil
    }

    private def getCollocatedPartitioning(joinType: JoinType,
        leftPlan: LogicalPlan, leftKeys: Seq[Expression],
        rightPlan: LogicalPlan, rightKeys: Seq[Expression],
        checkBroadcastJoin: Boolean): (Seq[Expression], Seq[Int], Int) = {

      def getKeyOrder(joinKeys: Seq[Expression],
          partitioning: Seq[Expression]): Seq[Int] = {
        val keyOrder = joinKeys.map { k =>
          val i = partitioning.indexWhere(_.semanticEquals(k))
          if (i < 0) return Nil
          i
        }
        keyOrder
      }

      def getCompatiblePartitioning(plan: LogicalPlan,
          joinKeys: Seq[Expression]): (Seq[Expression], Seq[Int], Int) = plan match {
        case PhysicalOperation(_, _, r@LogicalRelation(
        scan: PartitionedDataSourceScan, _, _)) =>
          // send back numPartitions=1 for replicated table since collocated
          if (scan.numBuckets == 1) return (Nil, Nil, 1)

          val partCols = scan.partitionColumns.map(colName =>
            r.resolveQuoted(colName, self.snappySession.sessionState.analyzer.resolver)
                .getOrElse(throw new AnalysisException(
                  s"""Cannot resolve column "$colName" among (${r.output})""")))
          // check if join keys match (or are subset of) partitioning columns
          val keyOrder = getKeyOrder(joinKeys, partCols)
          if (keyOrder.nonEmpty) (partCols, keyOrder, scan.numBuckets)
          // return partitioning in any case when checking for broadcast
          else if (checkBroadcastJoin) (partCols, Nil, scan.numBuckets)
          else (Nil, Nil, -1)

        case PhysicalOperation(_, _, ExtractEquiJoinKeys(jType, lKeys, rKeys,
        _, left, right)) =>
          // If join is a result of collocated join, then the result can
          // also be a collocated join with other tables if compatible
          // Also the result of a broadcast join will be partitioned
          // on the other table, so allow collocation for the result.
          // Below will return partitioning columns of the result but the key
          // order of those in its join are not useful, rather need to determine
          // the key order as passed to the method.
          val (cols, _, numPartitions) = getCollocatedPartitioning(
            jType, left, lKeys, right, rKeys, checkBroadcastJoin = true)
          // check if the partitioning of the result is compatible with current
          val keyOrder = getKeyOrder(joinKeys, cols)
          if (keyOrder.nonEmpty) (cols, keyOrder, numPartitions)
          else (Nil, Nil, -1)

        case _ => (Nil, Nil, -1)
      }

      val (leftCols, leftKeyOrder, leftNumPartitions) = getCompatiblePartitioning(
        leftPlan, leftKeys)
      val (rightCols, rightKeyOrder, rightNumPartitions) = getCompatiblePartitioning(
        rightPlan, rightKeys)
      if (leftKeyOrder.nonEmpty && leftNumPartitions == rightNumPartitions &&
          leftKeyOrder == rightKeyOrder) {
        (leftCols, leftKeyOrder, leftNumPartitions)
      } else if (leftNumPartitions == 1) {
        // replicate table is always collocated (used by recursive call for Join)
        (rightCols, rightKeyOrder, rightNumPartitions)
      } else if (rightNumPartitions == 1) {
        // replicate table is always collocated (used by recursive call for Join)
        (leftCols, leftKeyOrder, leftNumPartitions)
      } else {
        if (checkBroadcastJoin) {
          // check if one of the sides will be broadcast, then in that case
          // indicate that collocation is still possible for joins further down
          if (canBuildRight(joinType) && canBroadcast(rightPlan, conf)) {
            if (skipBroadcastRight(joinType, leftPlan, rightPlan, conf)) {
              // resulting partitioning will be of the side not broadcast
              (rightCols, rightKeyOrder, rightNumPartitions)
            } else {
              // resulting partitioning will be of the side not broadcast
              (leftCols, leftKeyOrder, leftNumPartitions)
            }
          } else if (canBuildLeft(joinType) && canBroadcast(leftPlan, conf)) {
            // resulting partitioning will be of the side not broadcast
            (rightCols, rightKeyOrder, rightNumPartitions)
          } else (Nil, Nil, -1)
        } else (Nil, Nil, -1)
      }
    }

    private def isCollocatedJoin(joinType: JoinType, leftPlan: LogicalPlan,
        leftKeys: Seq[Expression], rightPlan: LogicalPlan,
        rightKeys: Seq[Expression]): Boolean = {
      getCollocatedPartitioning(joinType, leftPlan, leftKeys,
        rightPlan, rightKeys, checkBroadcastJoin = false)._2.nonEmpty
    }

    private[this] def makeLocalHashJoin(
        leftKeys: Seq[Expression],
        rightKeys: Seq[Expression],
        left: LogicalPlan,
        right: LogicalPlan,
        condition: Option[Expression],
        joinType: JoinType,
        side: joins.BuildSide,
        replicatedTableJoin: Boolean): Seq[SparkPlan] = {
      joins.HashJoinExec(leftKeys, rightKeys, side, condition,
        joinType, planLater(left), planLater(right),
        left.statistics.sizeInBytes, right.statistics.sizeInBytes,
        replicatedTableJoin) :: Nil
    }
  }
}

private[sql] object JoinStrategy {

  def skipBroadcastRight(joinType: JoinType, left: LogicalPlan,
      right: LogicalPlan, conf: SQLConf): Boolean = {
    canBuildLeft(joinType) && canBroadcast(left, conf) &&
        left.statistics.sizeInBytes < right.statistics.sizeInBytes
  }

  /**
   * Matches a plan whose output should be small enough to be used in broadcast join.
   */
  def canBroadcast(plan: LogicalPlan, conf: SQLConf): Boolean = {
    plan.statistics.isBroadcastable ||
        plan.statistics.sizeInBytes <= conf.autoBroadcastJoinThreshold
  }

  /**
   * Matches a plan whose size is small enough to build a hash table.
   */
  def canBuildLocalHashMap(plan: LogicalPlan, conf: SQLConf): Boolean = {
    plan.statistics.sizeInBytes <=
        io.snappydata.Property.HashJoinSize.get(conf)
  }

  def isLocalJoin(plan: LogicalPlan): Boolean = plan match {
    case ExtractEquiJoinKeys(joinType, _, _, _, left, right) =>
      (canBuildRight(joinType) && canLocalJoin(right)) ||
          (canBuildLeft(joinType) && canLocalJoin(left))
    case _ => false
  }

  def canLocalJoin(plan: LogicalPlan): Boolean = {
    plan match {
      case PhysicalOperation(_, _, LogicalRelation(
      t: PartitionedDataSourceScan, _, _)) =>
        t.numBuckets == 1
      case PhysicalOperation(_, _, Join(left, right, _, _)) =>
        // If join is a result of join of replicated tables, this
        // join result should also be a local join with any other table
        canLocalJoin(left) && canLocalJoin(right)
      case PhysicalOperation(_, _, node) if node.children.size == 1 =>
        canLocalJoin(node.children.head)

      case _ => false
    }
  }

  def canBuildRight(joinType: JoinType): Boolean = joinType match {
    case Inner | LeftOuter | LeftSemi | LeftAnti => true
    case _: ExistenceJoin => true
    case _ => false
  }

  def canBuildLeft(joinType: JoinType): Boolean = joinType match {
    case Inner | RightOuter => true
    case _ => false
  }
}

/**
 * Used to plan the aggregate operator for expressions using the optimized
 * SnappyData aggregation operators.
 *
 * Adapted from Spark's Aggregation strategy.
 */
object SnappyAggregation extends Strategy {

  def apply(plan: LogicalPlan): Seq[SparkPlan] = plan match {
    case ReturnAnswer(rootPlan) => applyAggregation(rootPlan, isRootPlan = true)
    case _ => applyAggregation(plan, isRootPlan = false)
  }

  def applyAggregation(plan: LogicalPlan,
      isRootPlan: Boolean): Seq[SparkPlan] = plan match {
    case PhysicalAggregation(groupingExpressions, aggregateExpressions,
    resultExpressions, child) =>

      val (functionsWithDistinct, functionsWithoutDistinct) =
        aggregateExpressions.partition(_.isDistinct)
      if (functionsWithDistinct.map(_.aggregateFunction.children)
          .distinct.length > 1) {
        // This is a sanity check. We should not reach here when we have
        // multiple distinct column sets. The MultipleDistinctRewriter
        // should take care this case.
        sys.error("You hit a query analyzer bug. Please report your query " +
            "to Spark user mailing list.")
      }

      val aggregateOperator =
        if (aggregateExpressions.map(_.aggregateFunction)
            .exists(!_.supportsPartial)) {
          if (functionsWithDistinct.nonEmpty) {
            sys.error("Distinct columns cannot exist in Aggregate " +
                "operator containing aggregate functions which don't " +
                "support partial aggregation.")
          } else {
            aggregate.AggUtils.planAggregateWithoutPartial(
              groupingExpressions,
              aggregateExpressions,
              resultExpressions,
              planLater(child))
          }
        } else if (functionsWithDistinct.isEmpty) {
          planAggregateWithoutDistinct(
            groupingExpressions,
            aggregateExpressions,
            resultExpressions,
            planLater(child),
            isRootPlan)
        } else {
          planAggregateWithOneDistinct(
            groupingExpressions,
            aggregateExpressions,
            functionsWithDistinct,
            functionsWithoutDistinct,
            resultExpressions,
            planLater(child))
        }

      aggregateOperator

    case _ => Nil
  }

  def supportCodegen(aggregateExpressions: Seq[AggregateExpression]): Boolean = {
    // ImperativeAggregate is not supported right now in code generation.
    !aggregateExpressions.exists(_.aggregateFunction
        .isInstanceOf[ImperativeAggregate])
  }

  def planAggregateWithoutDistinct(
      groupingExpressions: Seq[NamedExpression],
      aggregateExpressions: Seq[AggregateExpression],
      resultExpressions: Seq[NamedExpression],
      child: SparkPlan,
      isRootPlan: Boolean): Seq[SparkPlan] = {

    // Check if we can use SnappyHashAggregateExec.
    if (!supportCodegen(aggregateExpressions)) {
      return AggUtils.planAggregateWithoutDistinct(groupingExpressions,
        aggregateExpressions, resultExpressions, child)
    }

    // 1. Create an Aggregate Operator for partial aggregations.

    val groupingAttributes = groupingExpressions.map(_.toAttribute)
    val partialAggregateExpressions = aggregateExpressions.map(_.copy(
      mode = Partial))
    val partialAggregateAttributes = partialAggregateExpressions.flatMap(
      _.aggregateFunction.aggBufferAttributes)
    val partialResultExpressions = groupingAttributes ++
        partialAggregateExpressions.flatMap(_.aggregateFunction
            .inputAggBufferAttributes)

    val partialAggregate = SnappyHashAggregateExec(
      requiredChildDistributionExpressions = None,
      groupingExpressions = groupingExpressions,
      aggregateExpressions = partialAggregateExpressions,
      aggregateAttributes = partialAggregateAttributes,
      __resultExpressions = partialResultExpressions,
      child = child,
      hasDistinct = false)

    // 2. Create an Aggregate Operator for final aggregations.
    val finalAggregateExpressions = aggregateExpressions.map(_.copy(
      mode = Final))
    // The attributes of the final aggregation buffer, which is presented
    // as input to the result projection:
    val finalAggregateAttributes = finalAggregateExpressions.map(
      _.resultAttribute)

    val finalHashAggregate = SnappyHashAggregateExec(
      requiredChildDistributionExpressions = Some(groupingAttributes),
      groupingExpressions = groupingAttributes,
      aggregateExpressions = finalAggregateExpressions,
      aggregateAttributes = finalAggregateAttributes,
      __resultExpressions = resultExpressions,
      child = partialAggregate,
      hasDistinct = false)

    val finalAggregate = if (isRootPlan && groupingAttributes.isEmpty) {
      // Special CollectAggregateExec plan for top-level simple aggregations
      // which can be performed on the driver itself rather than an exchange.
      CollectAggregateExec(basePlan = finalHashAggregate,
        child = partialAggregate)
    } else finalHashAggregate
    finalAggregate :: Nil
  }

  def planAggregateWithOneDistinct(
      groupingExpressions: Seq[NamedExpression],
      aggregateExpressions: Seq[AggregateExpression],
      functionsWithDistinct: Seq[AggregateExpression],
      functionsWithoutDistinct: Seq[AggregateExpression],
      resultExpressions: Seq[NamedExpression],
      child: SparkPlan): Seq[SparkPlan] = {

    // Check if we can use SnappyHashAggregateExec.
    if (!supportCodegen(aggregateExpressions)) {
      return AggUtils.planAggregateWithOneDistinct(groupingExpressions,
        functionsWithDistinct, functionsWithoutDistinct,
        resultExpressions, child)
    }

    // functionsWithDistinct is guaranteed to be non-empty. Even though it
    // may contain more than one DISTINCT aggregate function, all of those
    // functions will have the same column expressions.
    // For example, it would be valid for functionsWithDistinct to be
    // [COUNT(DISTINCT foo), MAX(DISTINCT foo)], but [COUNT(DISTINCT bar),
    // COUNT(DISTINCT foo)] is disallowed because those two distinct
    // aggregates have different column expressions.
    val distinctExpressions = functionsWithDistinct.head
        .aggregateFunction.children
    val namedDistinctExpressions = distinctExpressions.map {
      case ne: NamedExpression => ne
      case other => Alias(other, other.toString)()
    }
    val distinctAttributes = namedDistinctExpressions.map(_.toAttribute)
    val groupingAttributes = groupingExpressions.map(_.toAttribute)

    // 1. Create an Aggregate Operator for partial aggregations.
    val partialAggregate: SparkPlan = {
      val aggregateExpressions = functionsWithoutDistinct.map(_.copy(
        mode = Partial))
      val aggregateAttributes = aggregateExpressions.map(_.resultAttribute)
      // We will group by the original grouping expression, plus an
      // additional expression for the DISTINCT column. For example, for
      // AVG(DISTINCT value) GROUP BY key, the grouping expressions
      // will be [key, value].
      SnappyHashAggregateExec(
        requiredChildDistributionExpressions = None,
        groupingExpressions = groupingExpressions ++ namedDistinctExpressions,
        aggregateExpressions = aggregateExpressions,
        aggregateAttributes = aggregateAttributes,
        __resultExpressions = groupingAttributes ++ distinctAttributes ++
            aggregateExpressions.flatMap(_.aggregateFunction
                .inputAggBufferAttributes),
        child = child,
        hasDistinct = true)
    }

    // 2. Create an Aggregate Operator for partial merge aggregations.
    val partialMergeAggregate: SparkPlan = {
      val aggregateExpressions = functionsWithoutDistinct.map(_.copy(
        mode = PartialMerge))
      val aggregateAttributes = aggregateExpressions.map(_.resultAttribute)
      SnappyHashAggregateExec(
        requiredChildDistributionExpressions =
            Some(groupingAttributes ++ distinctAttributes),
        groupingExpressions = groupingAttributes ++ distinctAttributes,
        aggregateExpressions = aggregateExpressions,
        aggregateAttributes = aggregateAttributes,
        __resultExpressions = groupingAttributes ++ distinctAttributes ++
            aggregateExpressions.flatMap(_.aggregateFunction
                .inputAggBufferAttributes),
        child = partialAggregate,
        hasDistinct = true)
    }

    // 3. Create an Aggregate operator for partial aggregation (for distinct)
    val distinctColumnAttributeLookup = distinctExpressions.zip(
      distinctAttributes).toMap
    val rewrittenDistinctFunctions = functionsWithDistinct.map {
      // Children of an AggregateFunction with DISTINCT keyword has already
      // been evaluated. At here, we need to replace original children
      // to AttributeReferences.
      case AggregateExpression(aggregateFunction, _, true, _) =>
        aggregateFunction.transformDown(distinctColumnAttributeLookup)
            .asInstanceOf[AggregateFunction]
    }

    val partialDistinctAggregate: SparkPlan = {
      val mergeAggregateExpressions = functionsWithoutDistinct.map(_.copy(
        mode = PartialMerge))
      // The attributes of the final aggregation buffer, which is presented
      // as input to the result projection:
      val mergeAggregateAttributes = mergeAggregateExpressions.map(
        _.resultAttribute)
      val (distinctAggregateExpressions, distinctAggregateAttributes) =
        rewrittenDistinctFunctions.zipWithIndex.map { case (func, i) =>
          // We rewrite the aggregate function to a non-distinct
          // aggregation because its input will have distinct arguments.
          // We just keep the isDistinct setting to true, so when users
          // look at the query plan, they still can see distinct aggregations.
          val expr = AggregateExpression(func, Partial, isDistinct = true)
          // Use original AggregationFunction to lookup attributes,
          // which is used to build aggregateFunctionToAttribute.
          val attr = functionsWithDistinct(i).resultAttribute
          (expr, attr)
        }.unzip

      val partialAggregateResult = groupingAttributes ++
          mergeAggregateExpressions.flatMap(_.aggregateFunction
              .inputAggBufferAttributes) ++
          distinctAggregateExpressions.flatMap(_.aggregateFunction
              .inputAggBufferAttributes)
      SnappyHashAggregateExec(
        requiredChildDistributionExpressions = None,
        groupingExpressions = groupingAttributes,
        aggregateExpressions = mergeAggregateExpressions ++
            distinctAggregateExpressions,
        aggregateAttributes = mergeAggregateAttributes ++
            distinctAggregateAttributes,
        __resultExpressions = partialAggregateResult,
        child = partialMergeAggregate,
        hasDistinct = true)
    }

    // 4. Create an Aggregate Operator for the final aggregation.
    val finalAndCompleteAggregate: SparkPlan = {
      val finalAggregateExpressions = functionsWithoutDistinct.map(_.copy(
        mode = Final))
      // The attributes of the final aggregation buffer, which is presented
      // as input to the result projection:
      val finalAggregateAttributes = finalAggregateExpressions.map(
        _.resultAttribute)

      val (distinctAggregateExpressions, distinctAggregateAttributes) =
        rewrittenDistinctFunctions.zipWithIndex.map { case (func, i) =>
          // We rewrite the aggregate function to a non-distinct
          // aggregation because its input will have distinct arguments.
          // We just keep the isDistinct setting to true, so when users
          // look at the query plan, they still can see distinct aggregations.
          val expr = AggregateExpression(func, Final, isDistinct = true)
          // Use original AggregationFunction to lookup attributes,
          // which is used to build aggregateFunctionToAttribute.
          val attr = functionsWithDistinct(i).resultAttribute
          (expr, attr)
        }.unzip

      SnappyHashAggregateExec(
        requiredChildDistributionExpressions = Some(groupingAttributes),
        groupingExpressions = groupingAttributes,
        aggregateExpressions = finalAggregateExpressions ++
            distinctAggregateExpressions,
        aggregateAttributes = finalAggregateAttributes ++
            distinctAggregateAttributes,
        __resultExpressions = resultExpressions,
        child = partialDistinctAggregate,
        hasDistinct = true)
    }

    finalAndCompleteAggregate :: Nil
  }
}

/**
 * Rule to collapse the partial and final aggregates if the grouping keys
 * match or are superset of the child distribution. Also introduces exchange
 * when inserting into a partitioned table if number of partitions don't match.
 */
case class CollapseCollocatedPlans(session: SparkSession) extends Rule[SparkPlan] {
  override def apply(plan: SparkPlan): SparkPlan = plan.transformUp {
    // collapse aggregates including removal of exchange completely if possible
    case agg@SnappyHashAggregateExec(Some(groupingAttributes), _,
    finalAggregateExpressions, _, resultExpressions, child, false)
      if groupingAttributes.nonEmpty &&
          // not for child classes (like AQP extensions)
          agg.getClass == classOf[SnappyHashAggregateExec] &&
          // also skip for bootstrap which depends on partial+final
          !agg.output.exists(_.name.contains("bootstrap")) =>
      val partialAggregate = child match {
        case s: SnappyHashAggregateExec => s
        case e: Exchange => e.child.asInstanceOf[SnappyHashAggregateExec]
        case o => throw new IllegalStateException(
          s"unexpected child ${o.simpleString} of ${agg.simpleString}")
      }
      val partitioning = partialAggregate.child.outputPartitioning
      val numColumns = Utils.getNumColumns(partitioning)
      val satisfied = if (groupingAttributes.length == numColumns) {
        if (partitioning.satisfies(ClusteredDistribution(groupingAttributes))) {
          Some(groupingAttributes)
        } else None
      } else if (numColumns > 0) {
        groupingAttributes.combinations(numColumns).find(p =>
          partitioning.satisfies(ClusteredDistribution(p)))
      } else None
      satisfied match {
        case distributionKeys: Some[_] =>
          val completeAggregateExpressions = finalAggregateExpressions
              .map(_.copy(mode = Complete))
          val completeAggregateAttributes = completeAggregateExpressions
              .map(_.resultAttribute)
          // apply EnsureRequirements just to be doubly sure since this rule is
          // applied after EnsureRequirements when outputPartitioning is final
          EnsureRequirements(session.sessionState.conf)(SnappyHashAggregateExec(
            requiredChildDistributionExpressions = distributionKeys,
            groupingExpressions = partialAggregate.groupingExpressions,
            aggregateExpressions = completeAggregateExpressions,
            aggregateAttributes = completeAggregateAttributes,
            __resultExpressions = resultExpressions,
            child = partialAggregate.child,
            hasDistinct = false))

        case _ => agg
      }

    case t: TableInsertExec =>
      if (t.partitioned &&
          t.child.outputPartitioning.numPartitions != t.numBuckets) {
        // force shuffle when inserting into a table with different partitions
        t.withNewChildren(Seq(ShuffleExchange(HashPartitioning(
          t.requiredChildDistribution.head.asInstanceOf[ClusteredDistribution]
              .clustering, t.numBuckets), t.child)))
      } else t
  }
}

/**
  * Rule to collapse the partial and final aggregates if the grouping keys
  * match or are superset of the child distribution.
  */
case class InsertCachedPlanHelper(session: SparkSession) extends Rule[SparkPlan] {
  override def apply(plan: SparkPlan): SparkPlan = plan.transformUp {
    case ws @ WholeStageCodegenExec(onlychild) => {
      val c = onlychild.asInstanceOf[CodegenSupport]
<<<<<<< HEAD
      ws.copy(child = CachedPlanHelperExec(c))
=======
      ws.copy(child = CachedPlanHelperExec(c, session.asInstanceOf[SnappySession]))
>>>>>>> 8a3044a8
    }
  }
}<|MERGE_RESOLUTION|>--- conflicted
+++ resolved
@@ -652,11 +652,7 @@
   override def apply(plan: SparkPlan): SparkPlan = plan.transformUp {
     case ws @ WholeStageCodegenExec(onlychild) => {
       val c = onlychild.asInstanceOf[CodegenSupport]
-<<<<<<< HEAD
-      ws.copy(child = CachedPlanHelperExec(c))
-=======
       ws.copy(child = CachedPlanHelperExec(c, session.asInstanceOf[SnappySession]))
->>>>>>> 8a3044a8
     }
   }
 }